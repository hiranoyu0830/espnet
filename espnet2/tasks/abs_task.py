"""Abstract task module."""

import argparse
import functools
import logging
import os
import sys
from abc import ABC, abstractmethod
from dataclasses import dataclass
from pathlib import Path
from typing import Any, Callable, Dict, List, Optional, Sequence, Tuple, Union

import humanfriendly
import numpy as np
import torch
import torch.multiprocessing
import torch.nn
import torch.optim
import yaml
from packaging.version import parse as V
from torch.utils.data import DataLoader
from typeguard import check_argument_types, check_return_type

from espnet import __version__
from espnet2.iterators.abs_iter_factory import AbsIterFactory
from espnet2.iterators.category_iter_factory import CategoryIterFactory
from espnet2.iterators.chunk_iter_factory import ChunkIterFactory
from espnet2.iterators.multiple_iter_factory import MultipleIterFactory
from espnet2.iterators.sequence_iter_factory import SequenceIterFactory
from espnet2.layers.create_adapter import create_adapter
from espnet2.main_funcs.collect_stats import collect_stats
from espnet2.optimizers.optim_groups import configure_optimizer
from espnet2.optimizers.sgd import SGD
from espnet2.samplers.build_batch_sampler import BATCH_TYPES, build_batch_sampler
from espnet2.samplers.category_balanced_sampler import CategoryBalancedSampler
from espnet2.samplers.unsorted_batch_sampler import UnsortedBatchSampler
from espnet2.schedulers.cosine_anneal_warmup_restart import (
    CosineAnnealingWarmupRestarts,
)
from espnet2.schedulers.noam_lr import NoamLR
from espnet2.schedulers.piecewise_linear_warmup_lr import PiecewiseLinearWarmupLR
from espnet2.schedulers.warmup_lr import WarmupLR
from espnet2.schedulers.warmup_reducelronplateau import WarmupReduceLROnPlateau
from espnet2.schedulers.warmup_step_lr import WarmupStepLR
from espnet2.torch_utils.load_pretrained_model import load_pretrained_model
from espnet2.torch_utils.model_summary import model_summary
from espnet2.torch_utils.pytorch_version import pytorch_cudnn_version
from espnet2.torch_utils.set_all_random_seed import set_all_random_seed
from espnet2.train.abs_espnet_model import AbsESPnetModel
from espnet2.train.class_choices import ClassChoices
from espnet2.train.dataset import DATA_TYPES, AbsDataset, ESPnetDataset
from espnet2.train.distributed_utils import (
    DistributedOption,
    free_port,
    get_master_port,
    get_node_rank,
    get_num_nodes,
    resolve_distributed_mode,
)
from espnet2.train.iterable_dataset import IterableESPnetDataset
from espnet2.train.trainer import Trainer
from espnet2.utils import config_argparse
from espnet2.utils.build_dataclass import build_dataclass
from espnet2.utils.get_default_kwargs import get_default_kwargs
from espnet2.utils.nested_dict_action import NestedDictAction
from espnet2.utils.types import (
    humanfriendly_parse_size_or_none,
    int_or_none,
    str2bool,
    str2triple_str,
    str_or_int,
    str_or_none,
)
from espnet2.utils.yaml_no_alias_safe_dump import yaml_no_alias_safe_dump
from espnet.utils.cli_utils import get_commandline_args

try:
    import wandb
except Exception:
    wandb = None

if V(torch.__version__) >= V("1.5.0"):
    from torch.multiprocessing.spawn import ProcessContext
else:
    from torch.multiprocessing.spawn import SpawnContext as ProcessContext


optim_classes = dict(
    adam=torch.optim.Adam,
    adamw=torch.optim.AdamW,
    sgd=SGD,
    adadelta=torch.optim.Adadelta,
    adagrad=torch.optim.Adagrad,
    adamax=torch.optim.Adamax,
    asgd=torch.optim.ASGD,
    lbfgs=torch.optim.LBFGS,
    rmsprop=torch.optim.RMSprop,
    rprop=torch.optim.Rprop,
)
if V(torch.__version__) >= V("1.10.0"):
    # From 1.10.0, RAdam is officially supported
    optim_classes.update(
        radam=torch.optim.RAdam,
    )
try:
    import torch_optimizer

    optim_classes.update(
        accagd=torch_optimizer.AccSGD,
        adabound=torch_optimizer.AdaBound,
        adamod=torch_optimizer.AdaMod,
        diffgrad=torch_optimizer.DiffGrad,
        lamb=torch_optimizer.Lamb,
        novograd=torch_optimizer.NovoGrad,
        pid=torch_optimizer.PID,
        # torch_optimizer<=0.0.1a10 doesn't support
        # qhadam=torch_optimizer.QHAdam,
        qhm=torch_optimizer.QHM,
        sgdw=torch_optimizer.SGDW,
        yogi=torch_optimizer.Yogi,
    )
    if V(torch_optimizer.__version__) < V("0.2.0"):
        # From 0.2.0, RAdam is dropped
        optim_classes.update(
            radam=torch_optimizer.RAdam,
        )
    del torch_optimizer
except ImportError:
    pass
try:
    import apex

    optim_classes.update(
        fusedadam=apex.optimizers.FusedAdam,
        fusedlamb=apex.optimizers.FusedLAMB,
        fusednovograd=apex.optimizers.FusedNovoGrad,
        fusedsgd=apex.optimizers.FusedSGD,
    )
    del apex
except ImportError:
    pass
try:
    import fairscale
except ImportError:
    fairscale = None


scheduler_classes = dict(
    ReduceLROnPlateau=torch.optim.lr_scheduler.ReduceLROnPlateau,
    lambdalr=torch.optim.lr_scheduler.LambdaLR,
    steplr=torch.optim.lr_scheduler.StepLR,
    multisteplr=torch.optim.lr_scheduler.MultiStepLR,
    exponentiallr=torch.optim.lr_scheduler.ExponentialLR,
    CosineAnnealingLR=torch.optim.lr_scheduler.CosineAnnealingLR,
    noamlr=NoamLR,
    warmuplr=WarmupLR,
    piecewiselinearwarmuplr=PiecewiseLinearWarmupLR,
    warmupsteplr=WarmupStepLR,
    warmupReducelronplateau=WarmupReduceLROnPlateau,
    cycliclr=torch.optim.lr_scheduler.CyclicLR,
    onecyclelr=torch.optim.lr_scheduler.OneCycleLR,
    CosineAnnealingWarmRestarts=torch.optim.lr_scheduler.CosineAnnealingWarmRestarts,
    CosineAnnealingWarmupRestarts=CosineAnnealingWarmupRestarts,
)
# To lower keys
optim_classes = {k.lower(): v for k, v in optim_classes.items()}
scheduler_classes = {k.lower(): v for k, v in scheduler_classes.items()}


@dataclass
class IteratorOptions:
    preprocess_fn: callable
    collate_fn: callable
    data_path_and_name_and_type: list
    shape_files: list
    batch_size: int
    batch_bins: int
    batch_type: str
    max_cache_size: float
    max_cache_fd: int
    allow_multi_rates: bool
    distributed: bool
    num_batches: Optional[int]
    num_iters_per_epoch: Optional[int]
    train: bool


class AbsTask(ABC):
    # Use @staticmethod, or @classmethod,
    # instead of instance method to avoid God classes

    # If you need more than one optimizers, change this value in inheritance
    num_optimizers: int = 1
    trainer = Trainer
    class_choices_list: List[ClassChoices] = []

    def __init__(self):
        raise RuntimeError("This class can't be instantiated.")

    @classmethod
    @abstractmethod
    def add_task_arguments(cls, parser: argparse.ArgumentParser):
        pass

    @classmethod
    @abstractmethod
    def build_collate_fn(
        cls, args: argparse.Namespace, train: bool
    ) -> Callable[[Sequence[Dict[str, np.ndarray]]], Dict[str, torch.Tensor]]:
        """Return "collate_fn", which is a callable object and given to DataLoader.

        >>> from torch.utils.data import DataLoader
        >>> loader = DataLoader(collate_fn=cls.build_collate_fn(args, train=True), ...)

        In many cases, you can use our common collate_fn.
        """
        raise NotImplementedError

    @classmethod
    @abstractmethod
    def build_preprocess_fn(
        cls, args: argparse.Namespace, train: bool
    ) -> Optional[Callable[[str, Dict[str, np.array]], Dict[str, np.ndarray]]]:
        raise NotImplementedError

    @classmethod
    @abstractmethod
    def required_data_names(
        cls, train: bool = True, inference: bool = False
    ) -> Tuple[str, ...]:
        """Define the required names by Task

        This function is used by
        >>> cls.check_task_requirements()
        If your model is defined as following,

        >>> from espnet2.train.abs_espnet_model import AbsESPnetModel
        >>> class Model(AbsESPnetModel):
        ...     def forward(self, input, output, opt=None):  pass

        then "required_data_names" should be as

        >>> required_data_names = ('input', 'output')
        """
        raise NotImplementedError

    @classmethod
    @abstractmethod
    def optional_data_names(
        cls, train: bool = True, inference: bool = False
    ) -> Tuple[str, ...]:
        """Define the optional names by Task

        This function is used by
        >>> cls.check_task_requirements()
        If your model is defined as follows,

        >>> from espnet2.train.abs_espnet_model import AbsESPnetModel
        >>> class Model(AbsESPnetModel):
        ...     def forward(self, input, output, opt=None):  pass

        then "optional_data_names" should be as

        >>> optional_data_names = ('opt',)
        """
        raise NotImplementedError

    @classmethod
    @abstractmethod
    def build_model(cls, args: argparse.Namespace) -> AbsESPnetModel:
        raise NotImplementedError

    @classmethod
    def get_parser(cls) -> config_argparse.ArgumentParser:
        assert check_argument_types()

        class ArgumentDefaultsRawTextHelpFormatter(
            argparse.RawTextHelpFormatter,
            argparse.ArgumentDefaultsHelpFormatter,
        ):
            pass

        parser = config_argparse.ArgumentParser(
            description="base parser",
            formatter_class=ArgumentDefaultsRawTextHelpFormatter,
        )

        # NOTE(kamo): Use '_' instead of '-' to avoid confusion.
        #  I think '-' looks really confusing if it's written in yaml.

        # NOTE(kamo): add_arguments(..., required=True) can't be used
        #  to provide --print_config mode. Instead of it, do as
        parser.set_defaults(required=["output_dir"])

        group = parser.add_argument_group("Common configuration")

        group.add_argument(
            "--print_config",
            action="store_true",
            help="Print the config file and exit",
        )
        group.add_argument(
            "--log_level",
            type=lambda x: x.upper(),
            default="INFO",
            choices=("ERROR", "WARNING", "INFO", "DEBUG", "NOTSET"),
            help="The verbose level of logging",
        )
        group.add_argument(
            "--drop_last_iter",
            type=str2bool,
            default=False,
            help="Exclude the minibatch with leftovers.",
        )
        group.add_argument(
            "--dry_run",
            type=str2bool,
            default=False,
            help="Perform process without training",
        )
        group.add_argument(
            "--iterator_type",
            type=str,
            choices=["sequence", "category", "chunk", "task", "none"],
            default="sequence",
            help="Specify iterator type",
        )
        group.add_argument(
            "--valid_iterator_type",
            type=str,
            choices=["sequence", "category", "chunk", "task", "none"],
            default=None,
            help="Specify iterator type",
        )

        group.add_argument("--output_dir", type=str_or_none, default=None)
        group.add_argument(
            "--ngpu",
            type=int,
            default=0,
            help="The number of gpus. 0 indicates CPU mode",
        )
        group.add_argument("--seed", type=int, default=0, help="Random seed")
        group.add_argument(
            "--num_workers",
            type=int,
            default=1,
            help="The number of workers used for DataLoader",
        )
        group.add_argument(
            "--num_att_plot",
            type=int,
            default=3,
            help="The number images to plot the outputs from attention. "
            "This option makes sense only when attention-based model. "
            "We can also disable the attention plot by setting it 0",
        )

        group = parser.add_argument_group("distributed training related")
        group.add_argument(
            "--dist_backend",
            default="nccl",
            type=str,
            help="distributed backend",
        )
        group.add_argument(
            "--dist_init_method",
            type=str,
            default="env://",
            help='if init_method="env://", env values of "MASTER_PORT", "MASTER_ADDR", '
            '"WORLD_SIZE", and "RANK" are referred.',
        )
        group.add_argument(
            "--dist_world_size",
            default=None,
            type=int_or_none,
            help="number of nodes for distributed training",
        )
        group.add_argument(
            "--dist_rank",
            type=int_or_none,
            default=None,
            help="node rank for distributed training",
        )
        group.add_argument(
            # Not starting with "dist_" for compatibility to launch.py
            "--local_rank",
            type=int_or_none,
            default=None,
            help="local rank for distributed training. This option is used if "
            "--multiprocessing_distributed=false",
        )
        group.add_argument(
            "--dist_master_addr",
            default=None,
            type=str_or_none,
            help="The master address for distributed training. "
            "This value is used when dist_init_method == 'env://'",
        )
        group.add_argument(
            "--dist_master_port",
            default=None,
            type=int_or_none,
            help="The master port for distributed training"
            "This value is used when dist_init_method == 'env://'",
        )
        group.add_argument(
            "--dist_launcher",
            default=None,
            type=str_or_none,
            choices=["slurm", "mpi", None],
            help="The launcher type for distributed training",
        )
        group.add_argument(
            "--multiprocessing_distributed",
            default=False,
            type=str2bool,
            help="Use multi-processing distributed training to launch "
            "N processes per node, which has N GPUs. This is the "
            "fastest way to use PyTorch for either single node or "
            "multi node data parallel training",
        )
        group.add_argument(
            "--unused_parameters",
            type=str2bool,
            default=False,
            help="Whether to use the find_unused_parameters in "
            "torch.nn.parallel.DistributedDataParallel ",
        )
        group.add_argument(
            "--sharded_ddp",
            default=False,
            type=str2bool,
            help="Enable sharded training provided by fairscale",
        )

        group = parser.add_argument_group("cudnn mode related")
        group.add_argument(
            "--cudnn_enabled",
            type=str2bool,
            default=torch.backends.cudnn.enabled,
            help="Enable CUDNN",
        )
        group.add_argument(
            "--cudnn_benchmark",
            type=str2bool,
            default=torch.backends.cudnn.benchmark,
            help="Enable cudnn-benchmark mode",
        )
        group.add_argument(
            "--cudnn_deterministic",
            type=str2bool,
            default=True,
            help="Enable cudnn-deterministic mode",
        )

        group = parser.add_argument_group("collect stats mode related")
        group.add_argument(
            "--collect_stats",
            type=str2bool,
            default=False,
            help='Perform on "collect stats" mode',
        )
        group.add_argument(
            "--write_collected_feats",
            type=str2bool,
            default=False,
            help='Write the output features from the model when "collect stats" mode',
        )

        group = parser.add_argument_group("Trainer related")
        group.add_argument(
            "--max_epoch",
            type=int,
            default=40,
            help="The maximum number epoch to train",
        )
        group.add_argument(
            "--patience",
            type=int_or_none,
            default=None,
            help="Number of epochs to wait without improvement "
            "before stopping the training",
        )
        group.add_argument(
            "--val_scheduler_criterion",
            type=str,
            nargs=2,
            default=("valid", "loss"),
            help="The criterion used for the value given to the lr scheduler. "
            'Give a pair referring the phase, "train" or "valid",'
            'and the criterion name. The mode specifying "min" or "max" can '
            "be changed by --scheduler_conf",
        )
        group.add_argument(
            "--early_stopping_criterion",
            type=str,
            nargs=3,
            default=("valid", "loss", "min"),
            help="The criterion used for judging of early stopping. "
            'Give a pair referring the phase, "train" or "valid",'
            'the criterion name and the mode, "min" or "max", e.g. "acc,max".',
        )
        group.add_argument(
            "--best_model_criterion",
            type=str2triple_str,
            nargs="+",
            default=[
                ("train", "loss", "min"),
                ("valid", "loss", "min"),
                ("train", "acc", "max"),
                ("valid", "acc", "max"),
            ],
            help="The criterion used for judging of the best model. "
            'Give a pair referring the phase, "train" or "valid",'
            'the criterion name, and the mode, "min" or "max", e.g. "acc,max".',
        )
        group.add_argument(
            "--keep_nbest_models",
            type=int,
            nargs="+",
            default=[10],
            help="Remove previous snapshots excluding the n-best scored epochs",
        )
        group.add_argument(
            "--nbest_averaging_interval",
            type=int,
            default=0,
            help="The epoch interval to apply model averaging and save nbest models",
        )
        group.add_argument(
            "--grad_clip",
            type=float,
            default=5.0,
            help="Gradient norm threshold to clip",
        )
        group.add_argument(
            "--grad_clip_type",
            type=float,
            default=2.0,
            help="The type of the used p-norm for gradient clip. Can be inf",
        )
        group.add_argument(
            "--grad_noise",
            type=str2bool,
            default=False,
            help="The flag to switch to use noise injection to "
            "gradients during training",
        )
        group.add_argument(
            "--accum_grad",
            type=int,
            default=1,
            help="The number of gradient accumulation",
        )
        group.add_argument(
            "--no_forward_run",
            type=str2bool,
            default=False,
            help="Just only iterating data loading without "
            "model forwarding and training",
        )
        group.add_argument(
            "--resume",
            type=str2bool,
            default=False,
            help="Enable resuming if checkpoint is existing",
        )
        group.add_argument(
            "--train_dtype",
            default="float32",
            choices=["float16", "float32", "float64"],
            help="Data type for training.",
        )
        group.add_argument(
            "--use_amp",
            type=str2bool,
            default=False,
            help="Enable Automatic Mixed Precision. This feature requires pytorch>=1.6",
        )
        group.add_argument(
            "--log_interval",
            type=int_or_none,
            default=None,
            help="Show the logs every the number iterations in each epochs at the "
            "training phase. If None is given, it is decided according the number "
            "of training samples automatically .",
        )
        group.add_argument(
            "--use_matplotlib",
            type=str2bool,
            default=True,
            help="Enable matplotlib logging",
        )
        group.add_argument(
            "--use_tensorboard",
            type=str2bool,
            default=True,
            help="Enable tensorboard logging",
        )
        group.add_argument(
            "--create_graph_in_tensorboard",
            type=str2bool,
            default=False,
            help="Whether to create graph in tensorboard",
        )
        group.add_argument(
            "--use_wandb",
            type=str2bool,
            default=False,
            help="Enable wandb logging",
        )
        group.add_argument(
            "--wandb_project",
            type=str,
            default=None,
            help="Specify wandb project",
        )
        group.add_argument(
            "--wandb_id",
            type=str,
            default=None,
            help="Specify wandb id",
        )
        group.add_argument(
            "--wandb_entity",
            type=str,
            default=None,
            help="Specify wandb entity",
        )
        group.add_argument(
            "--wandb_name",
            type=str,
            default=None,
            help="Specify wandb run name",
        )
        group.add_argument(
            "--wandb_model_log_interval",
            type=int,
            default=-1,
            help="Set the model log period",
        )
        group.add_argument(
            "--detect_anomaly",
            type=str2bool,
            default=False,
            help="Set torch.autograd.set_detect_anomaly",
        )
        group.add_argument(
            "--use_adapter",
            type=str2bool,
            default=False,
            help="Enable efficient finetuning, see (https://arxiv.org/abs/2106.09685) "
            "for large pre-trained foundation models, like Whisper and SSL models",
        )
        group.add_argument(
            "--adapter",
            type=str,
            default="lora",
            help="Adapter Name",
            choices=["lora", "houlsby"],
        )
        group.add_argument(
            "--save_strategy",
            type=str,
            default="all",
            help="The strategy to save parameters. Default: 'all' \n"
            "'all': save all parameters\n"
            "'adapter_only': save only adapter parameters,"
            " without other parameters like downstream model\n"
            "'required_grad_only': save only parameters with requires_grad=True\n",
            choices=["all", "adapter_only", "required_grad_only"],
        )
        group.add_argument(
            "--adapter_conf",
            action=NestedDictAction,
            default=dict(),
            help="Configuration for efficient finetuning",
        )

        group = parser.add_argument_group("Pretraining model related")
        group.add_argument("--pretrain_path", help="This option is obsoleted")
        group.add_argument(
            "--init_param",
            type=str,
            default=[],
            nargs="*",
            help="Specify the file path used for initialization of parameters. "
            "The format is '<file_path>:<src_key>:<dst_key>:<exclude_keys>', "
            "where file_path is the model file path, "
            "src_key specifies the key of model states to be used in the model file, "
            "dst_key specifies the attribute of the model to be initialized, "
            "and exclude_keys excludes keys of model states for the initialization."
            "e.g.\n"
            "  # Load all parameters"
            "  --init_param some/where/model.pth\n"
            "  # Load only decoder parameters"
            "  --init_param some/where/model.pth:decoder:decoder\n"
            "  # Load only decoder parameters excluding decoder.embed"
            "  --init_param some/where/model.pth:decoder:decoder:decoder.embed\n"
            "  --init_param some/where/model.pth:decoder:decoder:decoder.embed\n",
        )
        group.add_argument(
            "--ignore_init_mismatch",
            type=str2bool,
            default=False,
            help="Ignore size mismatch when loading pre-trained model",
        )
        group.add_argument(
            "--freeze_param",
            type=str,
            default=[],
            nargs="*",
            help="Freeze parameters",
        )

        group = parser.add_argument_group("BatchSampler related")
        group.add_argument(
            "--num_iters_per_epoch",
            type=int_or_none,
            default=None,
            help="Restrict the number of iterations for training per epoch",
        )
        group.add_argument(
            "--batch_size",
            type=int,
            default=20,
            help="The mini-batch size used for training. Used if batch_type='unsorted',"
            " 'sorted', or 'folded', or 'catbel'.",
        )
        group.add_argument(
            "--valid_batch_size",
            type=int_or_none,
            default=None,
            help="If not given, the value of --batch_size is used",
        )
        group.add_argument(
            "--batch_bins",
            type=int,
            default=1000000,
            help="The number of batch bins. Used if batch_type='length' or 'numel'",
        )
        group.add_argument(
            "--valid_batch_bins",
            type=int_or_none,
            default=None,
            help="If not given, the value of --batch_bins is used",
        )

        group.add_argument("--train_shape_file", type=str, action="append", default=[])
        group.add_argument("--valid_shape_file", type=str, action="append", default=[])

        group = parser.add_argument_group("Sequence iterator related")
        _batch_type_help = ""
        for key, value in BATCH_TYPES.items():
            _batch_type_help += f'"{key}":\n{value}\n'
        group.add_argument(
            "--batch_type",
            type=str,
            default="folded",
            choices=list(BATCH_TYPES),
            help=_batch_type_help,
        )
        group.add_argument(
            "--valid_batch_type",
            type=str_or_none,
            default=None,
            choices=list(BATCH_TYPES) + [None],
            help="If not given, the value of --batch_type is used",
        )
        group.add_argument("--fold_length", type=int, action="append", default=[])
        group.add_argument(
            "--sort_in_batch",
            type=str,
            default="descending",
            choices=["descending", "ascending"],
            help="Sort the samples in each mini-batches by the sample "
            'lengths. To enable this, "shape_file" must have the length information.',
        )
        group.add_argument(
            "--shuffle_within_batch",
            type=str2bool,
            default=False,
            help="Shuffles wholes batches in sample-wise. Required for"
            "Classification tasks normally.",
        )
        group.add_argument(
            "--sort_batch",
            type=str,
            default="descending",
            choices=["descending", "ascending"],
            help="Sort mini-batches by the sample lengths",
        )
        group.add_argument(
            "--multiple_iterator",
            type=str2bool,
            default=False,
            help="Use multiple iterator mode",
        )

        group = parser.add_argument_group("Chunk iterator related")
        group.add_argument(
            "--chunk_length",
            type=str_or_int,
            default=500,
            help="Specify chunk length. e.g. '300', '300,400,500', or '300-400'."
            "If multiple numbers separated by command are given, "
            "one of them is selected randomly for each samples. "
            "If two numbers are given with '-', it indicates the range of the choices. "
            "Note that if the sequence length is shorter than the all chunk_lengths, "
            "the sample is discarded. ",
        )
        group.add_argument(
            "--chunk_shift_ratio",
            type=float,
            default=0.5,
            help="Specify the shift width of chunks. If it's less than 1, "
            "allows the overlapping and if bigger than 1, there are some gaps "
            "between each chunk.",
        )
        group.add_argument(
            "--num_cache_chunks",
            type=int,
            default=1024,
            help="Shuffle in the specified number of chunks and generate mini-batches "
            "More larger this value, more randomness can be obtained.",
        )
        group.add_argument(
            "--chunk_excluded_key_prefixes",
            type=str,
            nargs="+",
            default=[],
            help="List of key prefixes. Keys that satisfy either condition below "
            "will be excluded from the length consistency check in ChunkIterFactory:\n"
            "  - exactly match one of the prefixes in `chunk_excluded_key_prefixes`\n"
            "  - have one of the prefixes in `chunk_excluded_key_prefixes` and "
            "end with numbers",
        )
        group.add_argument(
            "--chunk_default_fs",
            type=int_or_none,
            default=None,
            help="Default sampling rate used for the chunk length. Will be used to "
            "adaptively adjust the chunk length for data of different sampling rates. "
            "(If None, the chunk length will be fixed.)",
        )

        group = parser.add_argument_group("Dataset related")
        _data_path_and_name_and_type_help = (
            "Give three words splitted by comma. It's used for the training data. "
            "e.g. '--train_data_path_and_name_and_type some/path/a.scp,foo,sound'. "
            "The first value, some/path/a.scp, indicates the file path, "
            "and the second, foo, is the key name used for the mini-batch data, "
            "and the last, sound, decides the file type. "
            "This option is repeatable, so you can input any number of features "
            "for your task. Supported file types are as follows:\n\n"
        )
        for key, dic in DATA_TYPES.items():
            _data_path_and_name_and_type_help += f'"{key}":\n{dic["help"]}\n\n'

        group.add_argument(
            "--train_data_path_and_name_and_type",
            type=str2triple_str,
            action="append",
            default=[],
            help=_data_path_and_name_and_type_help,
        )
        group.add_argument(
            "--valid_data_path_and_name_and_type",
            type=str2triple_str,
            action="append",
            default=[],
        )
        group.add_argument(
            "--allow_variable_data_keys",
            type=str2bool,
            default=False,
            help="Allow the arbitrary keys for mini-batch with ignoring "
            "the task requirements",
        )
        group.add_argument(
            "--max_cache_size",
            type=humanfriendly.parse_size,
            default=0.0,
            help="The maximum cache size for data loader. e.g. 10MB, 20GB.",
        )
        group.add_argument(
            "--max_cache_fd",
            type=int,
            default=32,
            help="The maximum number of file descriptors to be kept "
            "as opened for ark files. "
            "This feature is only valid when data type is 'kaldi_ark'.",
        )
        group.add_argument(
            "--allow_multi_rates",
            type=str2bool,
            default=False,
            help="Whether to allow audios to have different sampling rates",
        )
        group.add_argument(
            "--valid_max_cache_size",
            type=humanfriendly_parse_size_or_none,
            default=None,
            help="The maximum cache size for validation data loader. e.g. 10MB, 20GB. "
            "If None, the 5 percent size of --max_cache_size",
        )

        group = parser.add_argument_group("Optimizer related")
        group.add_argument(
            "--exclude_weight_decay",
            type=str2bool,
            default=False,
            help="Exclude weight decay in optimizer for model bias, normalization, "
            "or other special parameters",
        )
        group.add_argument(
            "--exclude_weight_decay_conf",
            action=NestedDictAction,
            default=dict(),
            help="The keyword arguments for configuring weight decay in optimizer. "
            "e.g., 'bias_weight_decay': False will set zero weight decay for bias "
            "params. See also espnet2.optimizers.optim_groups.configure_optimizer.",
        )
        for i in range(1, cls.num_optimizers + 1):
            suf = "" if i == 1 else str(i)
            group.add_argument(
                f"--optim{suf}",
                type=lambda x: x.lower(),
                default="adadelta",
                choices=list(optim_classes),
                help="The optimizer type",
            )
            group.add_argument(
                f"--optim{suf}_conf",
                action=NestedDictAction,
                default=dict(),
                help="The keyword arguments for optimizer",
            )
            group.add_argument(
                f"--scheduler{suf}",
                type=lambda x: str_or_none(x.lower()),
                default=None,
                choices=list(scheduler_classes) + [None],
                help="The lr scheduler type",
            )
            group.add_argument(
                f"--scheduler{suf}_conf",
                action=NestedDictAction,
                default=dict(),
                help="The keyword arguments for lr scheduler",
            )

        cls.trainer.add_arguments(parser)
        cls.add_task_arguments(parser)

        assert check_return_type(parser)
        return parser

    @classmethod
    def build_optimizers(
        cls,
        args: argparse.Namespace,
        model: torch.nn.Module,
    ) -> List[torch.optim.Optimizer]:
        if cls.num_optimizers != 1:
            raise RuntimeError(
                "build_optimizers() must be overridden if num_optimizers != 1"
            )

        optim_class = optim_classes.get(args.optim)
        if optim_class is None:
            raise ValueError(f"must be one of {list(optim_classes)}: {args.optim}")
        if args.sharded_ddp:
            if fairscale is None:
                raise RuntimeError("Requiring fairscale. Do 'pip install fairscale'")
            optim = fairscale.optim.oss.OSS(
                params=model.parameters(), optim=optim_class, **args.optim_conf
            )
        else:
            if args.exclude_weight_decay:
                optim = configure_optimizer(
                    model,
                    optim_class,
                    args.optim_conf,
                    args.exclude_weight_decay_conf,
                )
            else:
                optim = optim_class(model.parameters(), **args.optim_conf)

        optimizers = [optim]
        return optimizers

    @classmethod
    def exclude_opts(cls) -> Tuple[str, ...]:
        """The options not to be shown by --print_config"""
        return "required", "print_config", "config", "ngpu"

    @classmethod
    def get_default_config(cls) -> Dict[str, Any]:
        """Return the configuration as dict.

        This method is used by print_config()
        """

        def get_class_type(name: str, classes: dict):
            _cls = classes.get(name)
            if _cls is None:
                raise ValueError(f"must be one of {list(classes)}: {name}")
            return _cls

        # This method is used only for --print_config
        assert check_argument_types()
        parser = cls.get_parser()
        args, _ = parser.parse_known_args()
        config = vars(args)
        # Excludes the options not to be shown
        for k in AbsTask.exclude_opts():
            config.pop(k)

        for i in range(1, cls.num_optimizers + 1):
            suf = "" if i == 1 else str(i)
            name = config[f"optim{suf}"]
            optim_class = get_class_type(name, optim_classes)
            conf = get_default_kwargs(optim_class)
            # Overwrite the default by the arguments,
            conf.update(config[f"optim{suf}_conf"])
            # and set it again
            config[f"optim{suf}_conf"] = conf

            name = config[f"scheduler{suf}"]
            if name is not None:
                scheduler_class = get_class_type(name, scheduler_classes)
                conf = get_default_kwargs(scheduler_class)
                # Overwrite the default by the arguments,
                conf.update(config[f"scheduler{suf}_conf"])
                # and set it again
                config[f"scheduler{suf}_conf"] = conf

        for class_choices in cls.class_choices_list:
            if getattr(args, class_choices.name) is not None:
                class_obj = class_choices.get_class(getattr(args, class_choices.name))
                conf = get_default_kwargs(class_obj)
                name = class_choices.name
                # Overwrite the default by the arguments,
                conf.update(config[f"{name}_conf"])
                # and set it again
                config[f"{name}_conf"] = conf
        return config

    @classmethod
    def check_required_command_args(cls, args: argparse.Namespace):
        assert check_argument_types()
        for k in vars(args):
            if "-" in k:
                raise RuntimeError(f'Use "_" instead of "-": parser.get_parser("{k}")')

        required = ", ".join(
            f"--{a}" for a in args.required if getattr(args, a) is None
        )

        if len(required) != 0:
            parser = cls.get_parser()
            parser.print_help(file=sys.stderr)
            p = Path(sys.argv[0]).name
            print(file=sys.stderr)
            print(
                f"{p}: error: the following arguments are required: " f"{required}",
                file=sys.stderr,
            )
            sys.exit(2)

    @classmethod
    def check_task_requirements(
        cls,
        dataset: Union[AbsDataset, IterableESPnetDataset],
        allow_variable_data_keys: bool,
        train: bool,
        inference: bool = False,
    ) -> None:
        """Check if the dataset satisfy the requirement of current Task"""
        assert check_argument_types()
        mes = (
            f"If you intend to use an additional input, modify "
            f'"{cls.__name__}.required_data_names()" or '
            f'"{cls.__name__}.optional_data_names()". '
            f"Otherwise you need to set --allow_variable_data_keys true "
        )

        for k in cls.required_data_names(train, inference):
            if not dataset.has_name(k):
                raise RuntimeError(
                    f'"{cls.required_data_names(train, inference)}" are required for'
                    f' {cls.__name__}. but "{dataset.names()}" are input.\n{mes}'
                )
        if not allow_variable_data_keys:
            task_keys = cls.required_data_names(
                train, inference
            ) + cls.optional_data_names(train, inference)
            for k in dataset.names():
                if k not in task_keys:
                    raise RuntimeError(
                        f"The data-name must be one of {task_keys} "
                        f'for {cls.__name__}: "{k}" is not allowed.\n{mes}'
                    )

    @classmethod
    def print_config(cls, file=sys.stdout) -> None:
        assert check_argument_types()
        # Shows the config: e.g. python train.py asr --print_config
        config = cls.get_default_config()
        file.write(yaml_no_alias_safe_dump(config, indent=4, sort_keys=False))

    @classmethod
    def main(cls, args: argparse.Namespace = None, cmd: Sequence[str] = None):
        assert check_argument_types()
        print(get_commandline_args(), file=sys.stderr)
        if args is None:
            parser = cls.get_parser()
            args = parser.parse_args(cmd)
        args.version = __version__
        if args.pretrain_path is not None:
            raise RuntimeError("--pretrain_path is deprecated. Use --init_param")
        if args.print_config:
            cls.print_config()
            sys.exit(0)
        cls.check_required_command_args(args)

        # "distributed" is decided using the other command args
        resolve_distributed_mode(args)
        if not args.distributed or not args.multiprocessing_distributed:
            cls.main_worker(args)

        else:
            assert args.ngpu > 1, args.ngpu
            # Multi-processing distributed mode: e.g. 2node-4process-4GPU
            # |   Host1     |    Host2    |
            # |   Process1  |   Process2  |  <= Spawn processes
            # |Child1|Child2|Child1|Child2|
            # |GPU1  |GPU2  |GPU1  |GPU2  |

            # See also the following usage of --multiprocessing-distributed:
            # https://github.com/pytorch/examples/blob/master/imagenet/main.py
            num_nodes = get_num_nodes(args.dist_world_size, args.dist_launcher)
            if num_nodes == 1:
                args.dist_master_addr = "localhost"
                args.dist_rank = 0
                # Single node distributed training with multi-GPUs
                if (
                    args.dist_init_method == "env://"
                    and get_master_port(args.dist_master_port) is None
                ):
                    # Get the unused port
                    args.dist_master_port = free_port()

            # Assume that nodes use same number of GPUs each other
            args.dist_world_size = args.ngpu * num_nodes
            node_rank = get_node_rank(args.dist_rank, args.dist_launcher)

            # The following block is copied from:
            # https://github.com/pytorch/pytorch/blob/master/torch/multiprocessing/spawn.py
            error_queues = []
            processes = []
            mp = torch.multiprocessing.get_context("spawn")
            for i in range(args.ngpu):
                # Copy args
                local_args = argparse.Namespace(**vars(args))

                local_args.local_rank = i
                local_args.dist_rank = args.ngpu * node_rank + i
                local_args.ngpu = 1

                process = mp.Process(
                    target=cls.main_worker,
                    args=(local_args,),
                    daemon=False,
                )
                process.start()
                processes.append(process)
                error_queues.append(mp.SimpleQueue())
            # Loop on join until it returns True or raises an exception.
            while not ProcessContext(processes, error_queues).join():
                pass

    @classmethod
    def main_worker(cls, args: argparse.Namespace):
        assert check_argument_types()

        # 0. Init distributed process
        distributed_option = build_dataclass(DistributedOption, args)
        # Setting distributed_option.dist_rank, etc.
        distributed_option.init_options()

        # NOTE(kamo): Don't use logging before invoking logging.basicConfig()
        if not distributed_option.distributed or distributed_option.dist_rank == 0:
            if not distributed_option.distributed:
                _rank = ""
            else:
                _rank = (
                    f":{distributed_option.dist_rank}/"
                    f"{distributed_option.dist_world_size}"
                )

            # NOTE(kamo):
            # logging.basicConfig() is invoked in main_worker() instead of main()
            # because it can be invoked only once in a process.
            # FIXME(kamo): Should we use logging.getLogger()?
            logging.basicConfig(
                level=args.log_level,
                format=f"[{os.uname()[1].split('.')[0]}{_rank}]"
                f" %(asctime)s (%(module)s:%(lineno)d) %(levelname)s: %(message)s",
            )
        else:
            # Suppress logging if RANK != 0
            logging.basicConfig(
                level="ERROR",
                format=f"[{os.uname()[1].split('.')[0]}"
                f":{distributed_option.dist_rank}/{distributed_option.dist_world_size}]"
                f" %(asctime)s (%(module)s:%(lineno)d) %(levelname)s: %(message)s",
            )
        # Invoking torch.distributed.init_process_group
        distributed_option.init_torch_distributed()

        # 1. Set random-seed
        set_all_random_seed(args.seed)
        torch.backends.cudnn.enabled = args.cudnn_enabled
        torch.backends.cudnn.benchmark = args.cudnn_benchmark
        torch.backends.cudnn.deterministic = args.cudnn_deterministic
        if args.detect_anomaly:
            logging.info("Invoking torch.autograd.set_detect_anomaly(True)")
            torch.autograd.set_detect_anomaly(args.detect_anomaly)

        if (
            args.collect_stats
            and getattr(args, "model_conf", None) is not None
            and not args.model_conf.get("extract_feats_in_collect_stats", True)
        ):
            model = None
            logging.info("Skipping model building in collect_stats stage.")
        else:
            # 2. Build model
            model = cls.build_model(args=args)
            if not isinstance(model, AbsESPnetModel):
                raise RuntimeError(
                    f"model must inherit {AbsESPnetModel.__name__},"
                    f" but got {type(model)}"
                )
            model = model.to(
                dtype=getattr(torch, args.train_dtype),
                device="cuda" if args.ngpu > 0 else "cpu",
            )
            for t in args.freeze_param:
                for k, p in model.named_parameters():
                    if k.startswith(t + ".") or k == t:
                        logging.info(f"Setting {k}.requires_grad = False")
                        p.requires_grad = False

            # Use adapter to finetune the large pre-trained foundation models
            if getattr(args, "use_adapter", False):
                create_adapter(model, args.adapter, args.adapter_conf)

            # 3. Build optimizer
            optimizers = cls.build_optimizers(args, model=model)

            # 4. Build schedulers
            schedulers = []
            for i, optim in enumerate(optimizers, 1):
                suf = "" if i == 1 else str(i)
                name = getattr(args, f"scheduler{suf}")
                conf = getattr(args, f"scheduler{suf}_conf")
                if name is not None:
                    cls_ = scheduler_classes.get(name)
                    if cls_ is None:
                        raise ValueError(
                            f"must be one of {list(scheduler_classes)}: {name}"
                        )
                    scheduler = cls_(optim, **conf)
                else:
                    scheduler = None

                schedulers.append(scheduler)

            logging.info(pytorch_cudnn_version())
            logging.info(model_summary(model))
            for i, (o, s) in enumerate(zip(optimizers, schedulers), 1):
                suf = "" if i == 1 else str(i)
                logging.info(f"Optimizer{suf}:\n{o}")
                logging.info(f"Scheduler{suf}: {s}")

        # 5. Dump "args" to config.yaml
        # NOTE(kamo): "args" should be saved after object-buildings are done
        #  because they are allowed to modify "args".
        output_dir = Path(args.output_dir)
        if not distributed_option.distributed or distributed_option.dist_rank == 0:
            output_dir.mkdir(parents=True, exist_ok=True)
            with (output_dir / "config.yaml").open("w", encoding="utf-8") as f:
                logging.info(
                    f'Saving the configuration in {output_dir / "config.yaml"}'
                )
                yaml_no_alias_safe_dump(vars(args), f, indent=4, sort_keys=False)

        if args.dry_run:
            pass
        elif args.collect_stats:
            # Perform on collect_stats mode. This mode has two roles
            # - Derive the length and dimension of all input data
            # - Accumulate feats, square values, and the length for whitening
            logging.info(args)

            if args.valid_batch_size is None:
                args.valid_batch_size = args.batch_size

            if len(args.train_shape_file) != 0:
                train_key_file = args.train_shape_file[0]
            else:
                train_key_file = None
            if len(args.valid_shape_file) != 0:
                valid_key_file = args.valid_shape_file[0]
            else:
                valid_key_file = None

            if model and not getattr(model, "extract_feats_in_collect_stats", True):
                model = None
                logging.info("Skipping collect_feats in collect_stats stage.")

            collect_stats(
                model=model,
                train_iter=cls.build_streaming_iterator(
                    data_path_and_name_and_type=args.train_data_path_and_name_and_type,
                    key_file=train_key_file,
                    batch_size=args.batch_size,
                    dtype=args.train_dtype,
                    num_workers=args.num_workers,
                    allow_variable_data_keys=args.allow_variable_data_keys,
                    ngpu=args.ngpu,
                    preprocess_fn=cls.build_preprocess_fn(args, train=False),
                    collate_fn=cls.build_collate_fn(args, train=False),
                ),
                valid_iter=cls.build_streaming_iterator(
                    data_path_and_name_and_type=args.valid_data_path_and_name_and_type,
                    key_file=valid_key_file,
                    batch_size=args.valid_batch_size,
                    dtype=args.train_dtype,
                    num_workers=args.num_workers,
                    allow_variable_data_keys=args.allow_variable_data_keys,
                    ngpu=args.ngpu,
                    preprocess_fn=cls.build_preprocess_fn(args, train=False),
                    collate_fn=cls.build_collate_fn(args, train=False),
                ),
                output_dir=output_dir,
                ngpu=args.ngpu,
                log_interval=args.log_interval,
                write_collected_feats=args.write_collected_feats,
            )
        else:
            # 6. Loads pre-trained model
            for p in args.init_param:
                logging.info(f"Loading pretrained params from {p}")
                load_pretrained_model(
                    model=model,
                    init_param=p,
                    ignore_init_mismatch=args.ignore_init_mismatch,
                    # NOTE(kamo): "cuda" for torch.load always indicates cuda:0
                    #   in PyTorch<=1.4
                    map_location=(
                        f"cuda:{torch.cuda.current_device()}"
                        if args.ngpu > 0
                        else "cpu"
                    ),
                )

            # 7. Build iterator factories
            if args.multiple_iterator:
                train_iter_factory = cls.build_multiple_iter_factory(
                    args=args,
                    distributed_option=distributed_option,
                    mode="train",
                )
            else:
                train_iter_factory = cls.build_iter_factory(
                    args=args,
                    distributed_option=distributed_option,
                    mode="train",
                )
            valid_iter_factory = cls.build_iter_factory(
                args=args,
                distributed_option=distributed_option,
                mode="valid",
            )
            if not args.use_matplotlib and args.num_att_plot != 0:
                args.num_att_plot = 0
                logging.info("--use_matplotlib false => Changing --num_att_plot to 0")

            if args.num_att_plot != 0:
                plot_attention_iter_factory = cls.build_iter_factory(
                    args=args,
                    distributed_option=distributed_option,
                    mode="plot_att",
                )
            else:
                plot_attention_iter_factory = None

            # 8. Start training
            if args.use_wandb:
                if wandb is None:
                    raise RuntimeError("Please install wandb")

                try:
                    wandb.login()
                except wandb.errors.UsageError:
                    logging.info("wandb not configured! run `wandb login` to enable")
                    args.use_wandb = False

            if args.use_wandb:
                if (
                    not distributed_option.distributed
                    or distributed_option.dist_rank == 0
                ):
                    if args.wandb_project is None:
                        project = "ESPnet_" + cls.__name__
                    else:
                        project = args.wandb_project

                    if args.wandb_name is None:
                        name = str(Path(".").resolve()).replace("/", "_")
                    else:
                        name = args.wandb_name

                    wandb.init(
                        entity=args.wandb_entity,
                        project=project,
                        name=name,
                        dir=str(output_dir),
                        id=args.wandb_id,
                        resume=args.resume,
                    )
                    wandb.config.update(args)
                else:
                    # wandb also supports grouping for distributed training,
                    # but we only logs aggregated data,
                    # so it's enough to perform on rank0 node.
                    args.use_wandb = False

            # Don't give args to trainer.run() directly!!!
            # Instead of it, define "Options" object and build here.
            trainer_options = cls.trainer.build_options(args)
            cls.trainer.run(
                model=model,
                optimizers=optimizers,
                schedulers=schedulers,
                train_iter_factory=train_iter_factory,
                valid_iter_factory=valid_iter_factory,
                plot_attention_iter_factory=plot_attention_iter_factory,
                trainer_options=trainer_options,
                distributed_option=distributed_option,
            )

            if args.use_wandb and wandb.run:
                wandb.finish()

    @classmethod
    def build_iter_options(
        cls,
        args: argparse.Namespace,
        distributed_option: DistributedOption,
        mode: str,
    ):
        if mode == "train":
            preprocess_fn = cls.build_preprocess_fn(args, train=True)
            collate_fn = cls.build_collate_fn(args, train=True)
            data_path_and_name_and_type = args.train_data_path_and_name_and_type
            shape_files = args.train_shape_file
            batch_size = args.batch_size
            batch_bins = args.batch_bins
            batch_type = args.batch_type
            max_cache_size = args.max_cache_size
            max_cache_fd = args.max_cache_fd
            allow_multi_rates = args.allow_multi_rates
            distributed = distributed_option.distributed
            num_batches = None
            num_iters_per_epoch = args.num_iters_per_epoch
            train = True

        elif mode == "valid":
            preprocess_fn = cls.build_preprocess_fn(args, train=False)
            collate_fn = cls.build_collate_fn(args, train=False)
            data_path_and_name_and_type = args.valid_data_path_and_name_and_type
            shape_files = args.valid_shape_file

            if args.valid_batch_type is None:
                batch_type = args.batch_type
            else:
                batch_type = args.valid_batch_type
            if args.valid_batch_size is None:
                batch_size = args.batch_size
            else:
                batch_size = args.valid_batch_size
            if args.valid_batch_bins is None:
                batch_bins = args.batch_bins
            else:
                batch_bins = args.valid_batch_bins
            if args.valid_max_cache_size is None:
                # Cache 5% of maximum size for validation loader
                max_cache_size = 0.05 * args.max_cache_size
            else:
                max_cache_size = args.valid_max_cache_size
            max_cache_fd = args.max_cache_fd
            allow_multi_rates = args.allow_multi_rates
            distributed = distributed_option.distributed
            num_batches = None
            num_iters_per_epoch = None
            train = False

        elif mode == "plot_att":
            preprocess_fn = cls.build_preprocess_fn(args, train=False)
            collate_fn = cls.build_collate_fn(args, train=False)
            data_path_and_name_and_type = args.valid_data_path_and_name_and_type
            shape_files = args.valid_shape_file
            batch_type = "unsorted"
            batch_size = 1
            batch_bins = 0
            num_batches = args.num_att_plot
            max_cache_fd = args.max_cache_fd
            allow_multi_rates = args.allow_multi_rates
            # num_att_plot should be a few sample ~ 3, so cache all data.
            max_cache_size = np.inf if args.max_cache_size != 0.0 else 0.0
            # always False because plot_attention performs on RANK0
            distributed = False
            num_iters_per_epoch = None
            train = False
        else:
            raise NotImplementedError(f"mode={mode}")

        return IteratorOptions(
            preprocess_fn=preprocess_fn,
            collate_fn=collate_fn,
            data_path_and_name_and_type=data_path_and_name_and_type,
            shape_files=shape_files,
            batch_type=batch_type,
            batch_size=batch_size,
            batch_bins=batch_bins,
            num_batches=num_batches,
            max_cache_size=max_cache_size,
            max_cache_fd=max_cache_fd,
            allow_multi_rates=allow_multi_rates,
            distributed=distributed,
            num_iters_per_epoch=num_iters_per_epoch,
            train=train,
        )

    @classmethod
    def build_iter_factory(
        cls,
        args: argparse.Namespace,
        distributed_option: DistributedOption,
        mode: str,
        kwargs: dict = None,
    ) -> AbsIterFactory:
        """Build a factory object of mini-batch iterator.

        This object is invoked at every epochs to build the iterator for each epoch
        as following:

        >>> iter_factory = cls.build_iter_factory(...)
        >>> for epoch in range(1, max_epoch):
        ...     for keys, batch in iter_fatory.build_iter(epoch):
        ...         model(**batch)

        The mini-batches for each epochs are fully controlled by this class.
        Note that the random seed used for shuffling is decided as "seed + epoch" and
        the generated mini-batches can be reproduces when resuming.

        Note that the definition of "epoch" doesn't always indicate
        to run out of the whole training corpus.
        "--num_iters_per_epoch" option restricts the number of iterations for each epoch
        and the rest of samples for the originally epoch are left for the next epoch.
        e.g. If The number of mini-batches equals to 4, the following two are same:

        - 1 epoch without "--num_iters_per_epoch"
        - 4 epoch with "--num_iters_per_epoch" == 1

        """
        assert check_argument_types()
        iter_options = cls.build_iter_options(args, distributed_option, mode)

        # Overwrite iter_options if any kwargs is given
        if kwargs is not None:
            for k, v in kwargs.items():
                setattr(iter_options, k, v)

        if mode == "valid" and args.valid_iterator_type is not None:
            iterator_type = args.valid_iterator_type
        else:
            iterator_type = args.iterator_type

        if iterator_type == "sequence":
            return cls.build_sequence_iter_factory(
                args=args,
                iter_options=iter_options,
                mode=mode,
            )
        elif iterator_type == "category":
            return cls.build_category_iter_factory(
                args=args,
                iter_options=iter_options,
                mode=mode,
            )
        elif iterator_type == "chunk":
            return cls.build_chunk_iter_factory(
                args=args,
                iter_options=iter_options,
                mode=mode,
            )
        elif iterator_type == "task":
            return cls.build_task_iter_factory(
                args=args,
                iter_options=iter_options,
                mode=mode,
            )
        else:
            raise RuntimeError(f"Not supported: iterator_type={iterator_type}")

    @classmethod
    def build_sequence_iter_factory(
        cls, args: argparse.Namespace, iter_options: IteratorOptions, mode: str
    ) -> AbsIterFactory:
        assert check_argument_types()

        dataset = ESPnetDataset(
            iter_options.data_path_and_name_and_type,
            float_dtype=args.train_dtype,
            preprocess=iter_options.preprocess_fn,
            max_cache_size=iter_options.max_cache_size,
            max_cache_fd=iter_options.max_cache_fd,
            allow_multi_rates=iter_options.allow_multi_rates,
        )
        cls.check_task_requirements(
            dataset, args.allow_variable_data_keys, train=iter_options.train
        )

        if Path(
            Path(iter_options.data_path_and_name_and_type[0][0]).parent, "utt2category"
        ).exists():
            utt2category_file = str(
                Path(
                    Path(iter_options.data_path_and_name_and_type[0][0]).parent,
                    "utt2category",
                )
            )
            logging.warning("Reading " + utt2category_file)
        else:
            utt2category_file = None

        batch_sampler = build_batch_sampler(
            type=iter_options.batch_type,
            shape_files=iter_options.shape_files,
            fold_lengths=args.fold_length,
            batch_size=iter_options.batch_size,
            batch_bins=iter_options.batch_bins,
            sort_in_batch=args.sort_in_batch,
            sort_batch=args.sort_batch,
            drop_last=args.drop_last_iter,
            min_batch_size=(
                torch.distributed.get_world_size() if iter_options.distributed else 1
            ),
            utt2category_file=utt2category_file,
        )

        batches = list(batch_sampler)
        if iter_options.num_batches is not None:
            batches = batches[: iter_options.num_batches]

        bs_list = [len(batch) for batch in batches]

        logging.info(f"[{mode}] dataset:\n{dataset}")
        logging.info(f"[{mode}] Batch sampler: {batch_sampler}")
        logging.info(
            f"[{mode}] mini-batch sizes summary: N-batch={len(bs_list)}, "
            f"mean={np.mean(bs_list):.1f}, min={np.min(bs_list)}, max={np.max(bs_list)}"
        )

        if iter_options.distributed:
            world_size = torch.distributed.get_world_size()
            rank = torch.distributed.get_rank()
            for batch in batches:
                if len(batch) < world_size:
                    raise RuntimeError(
                        f"The batch-size must be equal or more than world_size: "
                        f"{len(batch)} < {world_size}"
                    )
            batches = [batch[rank::world_size] for batch in batches]

        return SequenceIterFactory(
            dataset=dataset,
            batches=batches,
            seed=args.seed,
            num_iters_per_epoch=iter_options.num_iters_per_epoch,
            shuffle=iter_options.train,
            shuffle_within_batch=args.shuffle_within_batch,
            num_workers=args.num_workers,
            collate_fn=iter_options.collate_fn,
            pin_memory=args.ngpu > 0,
        )

    @classmethod
    def build_category_iter_factory(
        cls, args: argparse.Namespace, iter_options: IteratorOptions, mode: str
    ) -> AbsIterFactory:
        assert check_argument_types()

        dataset = ESPnetDataset(
            iter_options.data_path_and_name_and_type,
            float_dtype=args.train_dtype,
            preprocess=iter_options.preprocess_fn,
            max_cache_size=iter_options.max_cache_size,
            max_cache_fd=iter_options.max_cache_fd,
            allow_multi_rates=iter_options.allow_multi_rates,
        )
        cls.check_task_requirements(
            dataset, args.allow_variable_data_keys, train=iter_options.train
        )

        if Path(
            Path(iter_options.data_path_and_name_and_type[0][0]).parent, "category2utt"
        ).exists():
            category2utt_file = str(
                Path(
                    Path(iter_options.data_path_and_name_and_type[0][0]).parent,
                    "category2utt",
                )
            )
            logging.warning("Reading " + category2utt_file)
        else:
            category2utt_file = None
            raise ValueError(
                "category2utt mandatory for category iterator, but not found"
            )

        sampler_args = dict(
            batch_size=iter_options.batch_size,
            min_batch_size=(
                torch.distributed.get_world_size() if iter_options.distributed else 1
            ),
            drop_last=args.drop_last_iter,
            category2utt_file=category2utt_file,
            epoch=1,
            num_batches=iter_options.num_batches,
            distributed=iter_options.distributed,
        )
        batch_sampler = CategoryBalancedSampler(**sampler_args)

        batches = list(batch_sampler)

        if iter_options.num_batches is not None:
            batches = batches[: iter_options.num_batches]

        bs_list = [len(batch) for batch in batches]

        logging.info(f"[{mode}] dataset:\n{dataset}")
        logging.info(f"[{mode}] Batch sampler: {batch_sampler}")
        logging.info(
            f"[{mode}] mini-batch sizes summary: N-batch={len(bs_list)}, "
            f"mean={np.mean(bs_list):.1f}, min={np.min(bs_list)}, max={np.max(bs_list)}"
        )

        if iter_options.distributed:
            world_size = torch.distributed.get_world_size()
            rank = torch.distributed.get_rank()
            for batch in batches:
                if len(batch) < world_size:
                    raise RuntimeError(
                        f"The batch-size must be equal or more than world_size: "
                        f"{len(batch)} < {world_size}"
                    )
            batches = [batch[rank::world_size] for batch in batches]

        return CategoryIterFactory(
            dataset=dataset,
            batches=batches,
            seed=args.seed,
            num_iters_per_epoch=iter_options.num_iters_per_epoch,
            sampler_args=sampler_args,
            shuffle=iter_options.train,
            num_workers=args.num_workers,
            collate_fn=iter_options.collate_fn,
            pin_memory=args.ngpu > 0,
        )

    @classmethod
    def build_chunk_iter_factory(
        cls,
        args: argparse.Namespace,
        iter_options: IteratorOptions,
        mode: str,
    ) -> AbsIterFactory:
        assert check_argument_types()

        dataset = ESPnetDataset(
            iter_options.data_path_and_name_and_type,
            float_dtype=args.train_dtype,
            preprocess=iter_options.preprocess_fn,
            max_cache_size=iter_options.max_cache_size,
            max_cache_fd=iter_options.max_cache_fd,
            allow_multi_rates=iter_options.allow_multi_rates,
        )
        cls.check_task_requirements(
            dataset, args.allow_variable_data_keys, train=iter_options.train
        )

        if len(iter_options.shape_files) == 0:
            key_file = iter_options.data_path_and_name_and_type[0][0]
        else:
            key_file = iter_options.shape_files[0]

        batch_sampler = UnsortedBatchSampler(batch_size=1, key_file=key_file)
        batches = list(batch_sampler)
        if iter_options.num_batches is not None:
            batches = batches[: iter_options.num_batches]
        logging.info(f"[{mode}] dataset:\n{dataset}")

        if iter_options.distributed:
            world_size = torch.distributed.get_world_size()
            rank = torch.distributed.get_rank()
            if len(batches) < world_size:
                raise RuntimeError("Number of samples is smaller than world_size")
            if iter_options.batch_size < world_size:
                raise RuntimeError("batch_size must be equal or more than world_size")

            if rank < iter_options.batch_size % world_size:
                batch_size = iter_options.batch_size // world_size + 1
            else:
                batch_size = iter_options.batch_size // world_size
            num_cache_chunks = args.num_cache_chunks // world_size
            # NOTE(kamo): Split whole corpus by sample numbers without considering
            #   each of the lengths, therefore the number of iteration counts are not
            #   always equal to each other and the iterations are limitted
            #   by the fewest iterations.
            #   i.e. the samples over the counts are discarded.
            batches = batches[rank::world_size]
        else:
            batch_size = iter_options.batch_size
            num_cache_chunks = args.num_cache_chunks

        return ChunkIterFactory(
            dataset=dataset,
            batches=batches,
            seed=args.seed,
            batch_size=batch_size,
            # For chunk iterator,
            # --num_iters_per_epoch doesn't indicate the number of iterations,
            # but indicates the number of samples.
            num_samples_per_epoch=iter_options.num_iters_per_epoch,
            shuffle=iter_options.train,
            num_workers=args.num_workers,
            collate_fn=iter_options.collate_fn,
            pin_memory=args.ngpu > 0,
            chunk_length=args.chunk_length,
            chunk_shift_ratio=args.chunk_shift_ratio,
            num_cache_chunks=num_cache_chunks,
            excluded_key_prefixes=args.chunk_excluded_key_prefixes,
            default_fs=args.chunk_default_fs,
        )

    # NOTE(kamo): Not abstract class
    @classmethod
    def build_task_iter_factory(
        cls,
        args: argparse.Namespace,
        iter_options: IteratorOptions,
        mode: str,
    ) -> AbsIterFactory:
        """Build task specific iterator factory

        Example:

            >>> class YourTask(AbsTask):
            ... @classmethod
            ... def add_task_arguments(cls, parser: argparse.ArgumentParser):
            ...     parser.set_defaults(iterator_type="task")
            ...
            ... @classmethod
            ... def build_task_iter_factory(
            ...     cls,
            ...     args: argparse.Namespace,
            ...     iter_options: IteratorOptions,
            ...     mode: str,
            ... ):
            ...     return FooIterFactory(...)
            ...
            ... @classmethod
            ... def build_iter_options(
            ....    args: argparse.Namespace,
            ...     distributed_option: DistributedOption,
            ...     mode: str
            ... ):
            ...     # if you need to customize options object
        """
        raise NotImplementedError

    @classmethod
    def build_multiple_iter_factory(
        cls, args: argparse.Namespace, distributed_option: DistributedOption, mode: str
    ):
        assert check_argument_types()
        iter_options = cls.build_iter_options(args, distributed_option, mode)
        assert len(iter_options.data_path_and_name_and_type) > 0, len(
            iter_options.data_path_and_name_and_type
        )

        # 1. Sanity check
        num_splits = None
        for path in [
            path for path, _, _ in iter_options.data_path_and_name_and_type
        ] + list(iter_options.shape_files):
            if not Path(path).is_dir():
                raise RuntimeError(f"{path} is not a directory")
            p = Path(path) / "num_splits"
            if not p.exists():
                raise FileNotFoundError(f"{p} is not found")
            with p.open() as f:
                _num_splits = int(f.read())
                if num_splits is not None and num_splits != _num_splits:
                    raise RuntimeError(
                        f"Number of splits are mismathed: "
                        f"{iter_options.data_path_and_name_and_type[0][0]} and {path}"
                    )
                num_splits = _num_splits

            for i in range(num_splits):
                p = Path(path) / f"split.{i}"
                if not p.exists():
                    raise FileNotFoundError(f"{p} is not found")

        # 2. Create functions to build an iter factory for each splits
        data_path_and_name_and_type_list = [
            [
                (str(Path(p) / f"split.{i}"), n, t)
                for p, n, t in iter_options.data_path_and_name_and_type
            ]
            for i in range(num_splits)
        ]
        shape_files_list = [
            [str(Path(s) / f"split.{i}") for s in iter_options.shape_files]
            for i in range(num_splits)
        ]
        num_iters_per_epoch_list = [
            (
                (iter_options.num_iters_per_epoch + i) // num_splits
                if iter_options.num_iters_per_epoch is not None
                else None
            )
            for i in range(num_splits)
        ]
        max_cache_size = iter_options.max_cache_size / num_splits

        # Note that iter-factories are built for each epoch at runtime lazily.
        build_funcs = [
            functools.partial(
                cls.build_iter_factory,
                args,
                distributed_option,
                mode,
                kwargs=dict(
                    data_path_and_name_and_type=_data_path_and_name_and_type,
                    shape_files=_shape_files,
                    num_iters_per_epoch=_num_iters_per_epoch,
                    max_cache_size=max_cache_size,
                ),
            )
            for (
                _data_path_and_name_and_type,
                _shape_files,
                _num_iters_per_epoch,
            ) in zip(
                data_path_and_name_and_type_list,
                shape_files_list,
                num_iters_per_epoch_list,
            )
        ]

        # 3. Build MultipleIterFactory
        return MultipleIterFactory(
            build_funcs=build_funcs, shuffle=iter_options.train, seed=args.seed
        )

    @classmethod
    def build_streaming_iterator(
        cls,
        data_path_and_name_and_type,
        preprocess_fn,
        collate_fn,
        key_file: str = None,
        batch_size: int = 1,
        dtype: str = np.float32,
        num_workers: int = 1,
        allow_variable_data_keys: bool = False,
        ngpu: int = 0,
        inference: bool = False,
    ) -> DataLoader:
        """Build DataLoader using iterable dataset"""
        assert check_argument_types()
        # For backward compatibility for pytorch DataLoader
        if collate_fn is not None:
            kwargs = dict(collate_fn=collate_fn)
        else:
            kwargs = {}

        dataset = IterableESPnetDataset(
            data_path_and_name_and_type,
            float_dtype=dtype,
            preprocess=preprocess_fn,
            key_file=key_file,
        )
        if dataset.apply_utt2category:
            kwargs.update(batch_size=1)
        else:
            kwargs.update(batch_size=batch_size)

        cls.check_task_requirements(
            dataset, allow_variable_data_keys, train=False, inference=inference
        )

        return DataLoader(
            dataset=dataset,
            pin_memory=ngpu > 0,
            num_workers=num_workers,
            **kwargs,
        )

    # ~~~~~~~~~ The methods below are mainly used for inference ~~~~~~~~~
    @classmethod
    def build_model_from_file(
        cls,
        config_file: Union[Path, str] = None,
        model_file: Union[Path, str] = None,
        device: str = "cpu",
    ) -> Tuple[AbsESPnetModel, argparse.Namespace]:
        """Build model from the files.

        This method is used for inference or fine-tuning.

        Args:
            config_file: The yaml file saved when training.
            model_file: The model file saved when training.
            device: Device type, "cpu", "cuda", or "cuda:N".

        """
        assert check_argument_types()
        if config_file is None:
            assert model_file is not None, (
                "The argument 'model_file' must be provided "
                "if the argument 'config_file' is not specified."
            )
            config_file = Path(model_file).parent / "config.yaml"
        else:
            config_file = Path(config_file)

        logging.info("config file: {}".format(config_file))
        with config_file.open("r", encoding="utf-8") as f:
            args = yaml.safe_load(f)
        args = argparse.Namespace(**args)
        model = cls.build_model(args)
        if not isinstance(model, AbsESPnetModel):
            raise RuntimeError(
                f"model must inherit {AbsESPnetModel.__name__}, but got {type(model)}"
            )
        model.to(device)

        # For finetuned model, create adapter
        use_adapter = getattr(args, "use_adapter", False)
        if use_adapter:
            create_adapter(model, args.adapter, args.adapter_conf)

        if model_file is not None:
            if device == "cuda":
                # NOTE(kamo): "cuda" for torch.load always indicates cuda:0
                #   in PyTorch<=1.4
                device = f"cuda:{torch.cuda.current_device()}"
            try:
                model.load_state_dict(
<<<<<<< HEAD
                    torch.load(model_file, map_location=device),
                    strict=not use_adapter,
                )
=======
                    torch.load(model_file, map_location=device), strict=False
                )  # TODO: Yifeng
>>>>>>> 8436ea06
            except RuntimeError:
                # Note(simpleoier): the following part is to be compatible with
                #   pretrained model using earlier versions before `0a625088`
                state_dict = torch.load(model_file, map_location=device)
                if any(["frontend.upstream.model" in k for k in state_dict.keys()]):
                    if any(
                        [
                            "frontend.upstream.upstream.model" in k
                            for k in dict(model.named_parameters())
                        ]
                    ):
                        state_dict = {
                            k.replace(
                                "frontend.upstream.model",
                                "frontend.upstream.upstream.model",
                            ): v
                            for k, v in state_dict.items()
                        }
                        model.load_state_dict(state_dict, strict=not use_adapter)
                    else:
                        if any(["postdecoder" in k for k in state_dict.keys()]):
                            model.load_state_dict(
                                state_dict,
                                strict=False,
                            )
                        else:
                            raise
                else:
                    if any(["postdecoder" in k for k in state_dict.keys()]):
                        model.load_state_dict(
                            state_dict,
                            strict=False,
                        )
                    else:
                        raise

        return model, args<|MERGE_RESOLUTION|>--- conflicted
+++ resolved
@@ -2078,14 +2078,10 @@
                 device = f"cuda:{torch.cuda.current_device()}"
             try:
                 model.load_state_dict(
-<<<<<<< HEAD
-                    torch.load(model_file, map_location=device),
-                    strict=not use_adapter,
-                )
-=======
                     torch.load(model_file, map_location=device), strict=False
+                    # torch.load(model_file, map_location=device),
+                    # strict=not use_adapter,
                 )  # TODO: Yifeng
->>>>>>> 8436ea06
             except RuntimeError:
                 # Note(simpleoier): the following part is to be compatible with
                 #   pretrained model using earlier versions before `0a625088`
