import json
import logging
import random
import re
from abc import ABC, abstractmethod
from pathlib import Path
from typing import Collection, Dict, Iterable, List, Optional, Tuple, Union

import numpy as np
import scipy.signal
import soundfile
from typeguard import check_argument_types, check_return_type

from espnet2.text.build_tokenizer import build_tokenizer
from espnet2.text.cleaner import TextCleaner
from espnet2.text.token_id_converter import TokenIDConverter
from espnet2.text.whisper_token_id_converter import OpenAIWhisperTokenIDConverter


class AbsPreprocessor(ABC):
    def __init__(self, train: bool):
        self.train = train

    @abstractmethod
    def __call__(
        self, uid: str, data: Dict[str, Union[str, np.ndarray]]
    ) -> Dict[str, np.ndarray]:
        raise NotImplementedError


def framing(
    x,
    frame_length: int = 512,
    frame_shift: int = 256,
    centered: bool = True,
    padded: bool = True,
):
    if x.size == 0:
        raise ValueError("Input array size is zero")
    if frame_length < 1:
        raise ValueError("frame_length must be a positive integer")
    if frame_length > x.shape[-1]:
        raise ValueError("frame_length is greater than input length")
    if 0 >= frame_shift:
        raise ValueError("frame_shift must be greater than 0")

    if centered:
        pad_shape = [(0, 0) for _ in range(x.ndim - 1)] + [
            (frame_length // 2, frame_length // 2)
        ]
        x = np.pad(x, pad_shape, mode="constant", constant_values=0)

    if padded:
        # Pad to integer number of windowed segments
        # I.e make x.shape[-1] = frame_length + (nseg-1)*nstep,
        #  with integer nseg
        nadd = (-(x.shape[-1] - frame_length) % frame_shift) % frame_length
        pad_shape = [(0, 0) for _ in range(x.ndim - 1)] + [(0, nadd)]
        x = np.pad(x, pad_shape, mode="constant", constant_values=0)

    # Created strided array of data segments
    if frame_length == 1 and frame_length == frame_shift:
        result = x[..., None]
    else:
        shape = x.shape[:-1] + (
            (x.shape[-1] - frame_length) // frame_shift + 1,
            frame_length,
        )
        strides = x.strides[:-1] + (frame_shift * x.strides[-1], x.strides[-1])
        result = np.lib.stride_tricks.as_strided(x, shape=shape, strides=strides)
    return result


def detect_non_silence(
    x: np.ndarray,
    threshold: float = 0.01,
    frame_length: int = 1024,
    frame_shift: int = 512,
    window: str = "boxcar",
) -> np.ndarray:
    """Power based voice activity detection.

    Args:
        x: (Channel, Time)
    >>> x = np.random.randn(1000)
    >>> detect = detect_non_silence(x)
    >>> assert x.shape == detect.shape
    >>> assert detect.dtype == np.bool
    """
    if x.shape[-1] < frame_length:
        return np.full(x.shape, fill_value=True, dtype=np.bool)

    if x.dtype.kind == "i":
        x = x.astype(np.float64)
    # framed_w: (C, T, F)
    framed_w = framing(
        x,
        frame_length=frame_length,
        frame_shift=frame_shift,
        centered=False,
        padded=True,
    )
    framed_w *= scipy.signal.get_window(window, frame_length).astype(framed_w.dtype)
    # power: (C, T)
    power = (framed_w**2).mean(axis=-1)
    # mean_power: (C, 1)
    mean_power = np.mean(power, axis=-1, keepdims=True)
    if np.all(mean_power == 0):
        return np.full(x.shape, fill_value=True, dtype=np.bool)
    # detect_frames: (C, T)
    detect_frames = power / mean_power > threshold
    # detects: (C, T, F)
    detects = np.broadcast_to(
        detect_frames[..., None], detect_frames.shape + (frame_shift,)
    )
    # detects: (C, TF)
    detects = detects.reshape(*detect_frames.shape[:-1], -1)
    # detects: (C, TF)
    return np.pad(
        detects,
        [(0, 0)] * (x.ndim - 1) + [(0, x.shape[-1] - detects.shape[-1])],
        mode="edge",
    )


class CommonPreprocessor(AbsPreprocessor):
    def __init__(
        self,
        train: bool,
        token_type: str = None,
        token_list: Union[Path, str, Iterable[str]] = None,
        bpemodel: Union[Path, str, Iterable[str]] = None,
        text_cleaner: Collection[str] = None,
        g2p_type: str = None,
        unk_symbol: str = "<unk>",
        space_symbol: str = "<space>",
        non_linguistic_symbols: Union[Path, str, Iterable[str]] = None,
        delimiter: str = None,
        rir_scp: str = None,
        rir_apply_prob: float = 1.0,
        noise_scp: str = None,
        noise_apply_prob: float = 1.0,
        noise_db_range: str = "3_10",
        short_noise_thres: float = 0.5,
        aux_task_names: Collection[str] = None,
        speech_volume_normalize: float = None,
        speech_name: str = "speech",
        text_name: str = "text",
        fs: int = 0,
        nonsplit_symbol: Iterable[str] = None,
    ):
        super().__init__(train)
        self.train = train
        self.speech_name = speech_name
        self.text_name = text_name
        self.speech_volume_normalize = speech_volume_normalize
        self.rir_apply_prob = rir_apply_prob
        self.noise_apply_prob = noise_apply_prob
        self.short_noise_thres = short_noise_thres
        self.aux_task_names = aux_task_names

        if token_type is not None:
            if token_list is None:
                raise ValueError("token_list is required if token_type is not None")
            self.text_cleaner = TextCleaner(text_cleaner)

            self.tokenizer = build_tokenizer(
                token_type=token_type,
                bpemodel=bpemodel,
                delimiter=delimiter,
                space_symbol=space_symbol,
                non_linguistic_symbols=non_linguistic_symbols,
                g2p_type=g2p_type,
                nonsplit_symbol=nonsplit_symbol,
            )
            if bpemodel not in ["whisper_en", "whisper_multilingual"]:
                self.token_id_converter = TokenIDConverter(
                    token_list=token_list,
                    unk_symbol=unk_symbol,
                )
            else:
                self.token_id_converter = OpenAIWhisperTokenIDConverter(
                    model_type=bpemodel
                )
        else:
            self.text_cleaner = None
            self.tokenizer = None
            self.token_id_converter = None

        if train and rir_scp is not None:
            self.rirs = []
            with open(rir_scp, "r", encoding="utf-8") as f:
                for line in f:
                    sps = line.strip().split(None, 1)
                    if len(sps) == 1:
                        self.rirs.append(sps[0])
                    else:
                        self.rirs.append(sps[1])
        else:
            self.rirs = None

        if train and noise_scp is not None:
            self.noises = []
            with open(noise_scp, "r", encoding="utf-8") as f:
                for line in f:
                    sps = line.strip().split(None, 1)
                    if len(sps) == 1:
                        self.noises.append(sps[0])
                    else:
                        self.noises.append(sps[1])
            sps = noise_db_range.split("_")
            if len(sps) == 1:
                self.noise_db_low = self.noise_db_high = float(sps[0])
            elif len(sps) == 2:
                self.noise_db_low, self.noise_db_high = float(sps[0]), float(sps[1])
            else:
                raise ValueError(
                    "Format error: '{noise_db_range}' e.g. -3_4 -> [-3db,4db]"
                )
        else:
            self.noises = None

    def _convolve_rir(self, speech, power, rirs):
        rir_path = np.random.choice(rirs)
        rir = None
        if rir_path is not None:
            rir, _ = soundfile.read(rir_path, dtype=np.float64, always_2d=True)

            # rir: (Nmic, Time)
            rir = rir.T

            # speech: (Nmic, Time)
            # Note that this operation doesn't change the signal length
            speech = scipy.signal.convolve(speech, rir, mode="full")[
                :, : speech.shape[1]
            ]
            # Reverse mean power to the original power
            power2 = (speech[detect_non_silence(speech)] ** 2).mean()
            speech = np.sqrt(power / max(power2, 1e-10)) * speech
        return speech, rir

    def _add_noise(self, speech, power, noises, noise_db_low, noise_db_high):
        nsamples = speech.shape[1]
        noise_path = np.random.choice(noises)
        noise = None
        if noise_path is not None:
            noise_db = np.random.uniform(noise_db_low, noise_db_high)
            with soundfile.SoundFile(noise_path) as f:
                if f.frames == nsamples:
                    noise = f.read(dtype=np.float64, always_2d=True)
                elif f.frames < nsamples:
                    if f.frames / nsamples < self.short_noise_thres:
                        logging.warning(
                            f"Noise ({f.frames}) is much shorter than "
                            f"speech ({nsamples}) in dynamic mixing"
                        )
                    offset = np.random.randint(0, nsamples - f.frames)
                    # noise: (Time, Nmic)
                    noise = f.read(dtype=np.float64, always_2d=True)
                    # Repeat noise
                    noise = np.pad(
                        noise,
                        [(offset, nsamples - f.frames - offset), (0, 0)],
                        mode="wrap",
                    )
                else:
                    offset = np.random.randint(0, f.frames - nsamples)
                    f.seek(offset)
                    # noise: (Time, Nmic)
                    noise = f.read(nsamples, dtype=np.float64, always_2d=True)
                    if len(noise) != nsamples:
                        raise RuntimeError(f"Something wrong: {noise_path}")
            # noise: (Nmic, Time)
            noise = noise.T

            noise_power = (noise**2).mean()
            scale = (
                10 ** (-noise_db / 20)
                * np.sqrt(power)
                / np.sqrt(max(noise_power, 1e-10))
            )
            speech = speech + scale * noise
        return speech, noise

    def _speech_process(
        self, data: Dict[str, Union[str, np.ndarray]]
    ) -> Dict[str, Union[str, np.ndarray]]:
        assert check_argument_types()
        if self.speech_name in data:
            if self.train and (self.rirs is not None or self.noises is not None):
                speech = data[self.speech_name]

                # speech: (Nmic, Time)
                if speech.ndim == 1:
                    speech = speech[None, :]
                else:
                    speech = speech.T
                # Calc power on non silence region
                power = (speech[detect_non_silence(speech)] ** 2).mean()

                # 1. Convolve RIR
                if self.rirs is not None and self.rir_apply_prob >= np.random.random():
                    speech, _ = self._convolve_rir(speech, power, self.rirs)

                # 2. Add Noise
                if (
                    self.noises is not None
                    and self.noise_apply_prob >= np.random.random()
                ):
                    speech, _ = self._add_noise(
                        speech,
                        power,
                        self.noises,
                        self.noise_db_low,
                        self.noise_db_high,
                    )

                speech = speech.T
                ma = np.max(np.abs(speech))
                if ma > 1.0:
                    speech /= ma
                data[self.speech_name] = speech

            if self.speech_volume_normalize is not None:
                speech = data[self.speech_name]
                ma = np.max(np.abs(speech))
                data[self.speech_name] = speech * self.speech_volume_normalize / ma
        assert check_return_type(data)
        return data

    def _text_process(
        self, data: Dict[str, Union[str, np.ndarray]]
    ) -> Dict[str, np.ndarray]:
        if self.text_name in data and self.tokenizer is not None:
            text = data[self.text_name]
            if isinstance(text, np.ndarray):
                return data
            text = self.text_cleaner(text)
            tokens = self.tokenizer.text2tokens(text)
            text_ints = self.token_id_converter.tokens2ids(tokens)
            if len(text_ints) > 500:
                logging.warning(
                    "The length of the text output exceeds 500, "
                    "which may cause OOM on the GPU."
                    "Please ensure that the data processing is correct and verify it."
                )
            data[self.text_name] = np.array(text_ints, dtype=np.int64)
        if self.aux_task_names is not None and self.tokenizer is not None:
            for name in self.aux_task_names:
                if name in data:
                    text = data[name]
                    text = self.text_cleaner(text)
                    tokens = self.tokenizer.text2tokens(text)
                    text_ints = self.token_id_converter.tokens2ids(tokens)
                    data[name] = np.array(text_ints, dtype=np.int64)
        assert check_return_type(data)
        return data

    def __call__(
        self, uid: str, data: Dict[str, Union[str, np.ndarray]]
    ) -> Dict[str, np.ndarray]:
        assert check_argument_types()

        data = self._speech_process(data)
        data = self._text_process(data)
        return data


class SLUPreprocessor(CommonPreprocessor):
    def __init__(
        self,
        train: bool,
        token_type: str = None,
        token_list: Union[Path, str, Iterable[str]] = None,
        transcript_token_list: Union[Path, str, Iterable[str]] = None,
        bpemodel: Union[Path, str, Iterable[str]] = None,
        text_cleaner: Collection[str] = None,
        g2p_type: str = None,
        unk_symbol: str = "<unk>",
        space_symbol: str = "<space>",
        non_linguistic_symbols: Union[Path, str, Iterable[str]] = None,
        delimiter: str = None,
        rir_scp: str = None,
        rir_apply_prob: float = 1.0,
        noise_scp: str = None,
        noise_apply_prob: float = 1.0,
        noise_db_range: str = "3_10",
        short_noise_thres: float = 0.5,
        speech_volume_normalize: float = None,
        speech_name: str = "speech",
        text_name: str = "text",
    ):
        super().__init__(
            train=train,
            token_type=token_type,
            token_list=token_list,
            bpemodel=bpemodel,
            text_cleaner=text_cleaner,
            g2p_type=g2p_type,
            unk_symbol=unk_symbol,
            space_symbol=space_symbol,
            non_linguistic_symbols=non_linguistic_symbols,
            delimiter=delimiter,
            rir_scp=rir_scp,
            rir_apply_prob=rir_apply_prob,
            noise_scp=noise_scp,
            noise_apply_prob=noise_apply_prob,
            noise_db_range=noise_db_range,
            short_noise_thres=short_noise_thres,
            speech_volume_normalize=speech_volume_normalize,
            speech_name=speech_name,
            text_name=text_name,
        )
        if transcript_token_list is not None:
            print("using transcript")
            self.transcript_tokenizer = build_tokenizer(
                token_type="word",
                bpemodel=bpemodel,
                delimiter=delimiter,
                space_symbol=space_symbol,
                non_linguistic_symbols=non_linguistic_symbols,
                g2p_type=g2p_type,
            )
            self.transcript_token_id_converter = TokenIDConverter(
                token_list=transcript_token_list,
                unk_symbol=unk_symbol,
            )
        else:
            self.transcript_tokenizer = None
            self.transcript_token_id_converter = None

    def _text_process(
        self, data: Dict[str, Union[str, np.ndarray]]
    ) -> Dict[str, np.ndarray]:
        if self.text_name in data and self.tokenizer is not None:
            text = data[self.text_name]
            text = self.text_cleaner(text)
            tokens = self.tokenizer.text2tokens(text)
            text_ints = self.token_id_converter.tokens2ids(tokens)
            data[self.text_name] = np.array(text_ints, dtype=np.int64)
        if "transcript" in data and self.tokenizer is not None:
            text = data["transcript"]
            text = self.text_cleaner(text)
            tokens = self.transcript_tokenizer.text2tokens(text)
            text_ints = self.transcript_token_id_converter.tokens2ids(tokens)
            data["transcript"] = np.array(text_ints, dtype=np.int64)
        assert check_return_type(data)
        return data


class CommonPreprocessor_multi(CommonPreprocessor):
    def __init__(
        self,
        train: bool,
        token_type: str = None,
        token_list: Union[Path, str, Iterable[str]] = None,
        bpemodel: Union[Path, str, Iterable[str]] = None,
        text_cleaner: Collection[str] = None,
        g2p_type: str = None,
        unk_symbol: str = "<unk>",
        space_symbol: str = "<space>",
        non_linguistic_symbols: Union[Path, str, Iterable[str]] = None,
        delimiter: str = None,
        rir_scp: str = None,
        rir_apply_prob: float = 1.0,
        noise_scp: str = None,
        noise_apply_prob: float = 1.0,
        noise_db_range: str = "3_10",
        short_noise_thres: float = 0.5,
        aux_task_names: Collection[str] = None,
        speech_volume_normalize: float = None,
        speech_name: str = "speech",
        text_name: List[str] = ["text"],
        fs: int = 0,
        speaker_change_symbol: Iterable[str] = None,
    ):
        super().__init__(
            train=train,
            token_type=token_type,
            token_list=token_list,
            bpemodel=bpemodel,
            text_cleaner=text_cleaner,
            g2p_type=g2p_type,
            unk_symbol=unk_symbol,
            space_symbol=space_symbol,
            non_linguistic_symbols=non_linguistic_symbols,
            delimiter=delimiter,
            rir_scp=rir_scp,
            rir_apply_prob=rir_apply_prob,
            noise_scp=noise_scp,
            noise_apply_prob=noise_apply_prob,
            noise_db_range=noise_db_range,
            short_noise_thres=short_noise_thres,
            aux_task_names=aux_task_names,
            speech_volume_normalize=speech_volume_normalize,
            speech_name=speech_name,
            fs=fs,
            nonsplit_symbol=speaker_change_symbol,
        )
        if isinstance(text_name, str):
            self.text_name = [text_name]
        else:
            self.text_name = text_name

        self.speaker_change_symbol = speaker_change_symbol
        if speaker_change_symbol is not None:
            assert (
                len(self.text_name) == 1
            ), "SOT model with speaker_change_symbol only support single text input."

    def _text_process(
        self, data: Dict[str, Union[str, np.ndarray]]
    ) -> Dict[str, np.ndarray]:
        for text_n in self.text_name:
            if text_n in data and self.tokenizer is not None:
                text = data[text_n]
                text = self.text_cleaner(text)
                tokens = self.tokenizer.text2tokens(text)
                text_ints = self.token_id_converter.tokens2ids(tokens)
                data[text_n] = np.array(text_ints, dtype=np.int64)
        if self.aux_task_names is not None and self.tokenizer is not None:
            for name in self.aux_task_names:
                if name in data:
                    text = data[name]
                    text = self.text_cleaner(text)
                    tokens = self.tokenizer.text2tokens(text)
                    text_ints = self.token_id_converter.tokens2ids(tokens)
                    data[name] = np.array(text_ints, dtype=np.int64)
        assert check_return_type(data)
        return data

    def __call__(
        self, uid: str, data: Dict[str, Union[str, np.ndarray]]
    ) -> Dict[str, np.ndarray]:
        assert check_argument_types()

        data = self._speech_process(data)
        data = self._text_process(data)
        return data


class MutliTokenizerCommonPreprocessor(CommonPreprocessor):
    def __init__(
        self,
        train: bool,
        token_type: List[str] = [None],
        token_list: List[Union[Path, str, Iterable[str]]] = [None],
        bpemodel: List[Union[Path, str, Iterable[str]]] = [None],
        text_cleaner: Collection[str] = None,
        g2p_type: str = None,
        unk_symbol: str = "<unk>",
        space_symbol: str = "<space>",
        non_linguistic_symbols: Union[Path, str, Iterable[str]] = None,
        delimiter: str = None,
        rir_scp: str = None,
        rir_apply_prob: float = 1.0,
        noise_scp: str = None,
        noise_apply_prob: float = 1.0,
        noise_db_range: str = "3_10",
        short_noise_thres: float = 0.5,
        speech_volume_normalize: float = None,
        speech_name: str = "speech",
        text_name: List[str] = ["text"],
        tokenizer_encode_conf: List[Dict] = [dict(), dict()],
    ):
        # TODO(jiatong): sync with Kamo and Jing on interface for preprocessor
        super().__init__(
            train=train,
            token_type=token_type[0],
            token_list=token_list[0],
            bpemodel=bpemodel[0],
            text_cleaner=text_cleaner,
            g2p_type=g2p_type,
            unk_symbol=unk_symbol,
            space_symbol=space_symbol,
            non_linguistic_symbols=non_linguistic_symbols,
            delimiter=delimiter,
            speech_name=speech_name,
            text_name=text_name[0],
            rir_scp=rir_scp,
            rir_apply_prob=rir_apply_prob,
            noise_scp=noise_scp,
            noise_apply_prob=noise_apply_prob,
            noise_db_range=noise_db_range,
            short_noise_thres=short_noise_thres,
            speech_volume_normalize=speech_volume_normalize,
        )

        assert (
            len(token_type) == len(token_list) == len(bpemodel) == len(text_name)
        ), "token_type, token_list, bpemodel, or processing text_name mismatched"
        self.num_tokenizer = len(token_type)
        self.tokenizer = []
        self.token_id_converter = []

        for i in range(self.num_tokenizer):
            if token_type[i] is not None:
                if token_list[i] is None:
                    raise ValueError("token_list is required if token_type is not None")

                self.tokenizer.append(
                    build_tokenizer(
                        token_type=token_type[i],
                        bpemodel=bpemodel[i],
                        delimiter=delimiter,
                        space_symbol=space_symbol,
                        non_linguistic_symbols=non_linguistic_symbols,
                        g2p_type=g2p_type,
                        encode_kwargs=tokenizer_encode_conf[i]
                        if i < len(tokenizer_encode_conf)
                        else None,
                    )
                )
                self.token_id_converter.append(
                    TokenIDConverter(
                        token_list=token_list[i],
                        unk_symbol=unk_symbol,
                    )
                )
            else:
                self.tokenizer.append(None)
                self.token_id_converter.append(None)

        self.text_cleaner = TextCleaner(text_cleaner)
        self.text_name = text_name  # override the text_name from CommonPreprocessor

    def _text_process(
        self, data: Dict[str, Union[str, np.ndarray]]
    ) -> Dict[str, np.ndarray]:
        for i in range(self.num_tokenizer):
            text_name = self.text_name[i]
            if text_name in data and self.tokenizer[i] is not None:
                text = data[text_name]
                text = self.text_cleaner(text)
                tokens = self.tokenizer[i].text2tokens(text)
                text_ints = self.token_id_converter[i].tokens2ids(tokens)
                data[text_name] = np.array(text_ints, dtype=np.int64)
        assert check_return_type(data)
        return data


class DynamicMixingPreprocessor(AbsPreprocessor):
    def __init__(
        self,
        train: bool,
        source_scp: str = None,
        ref_num: int = 2,
        dynamic_mixing_gain_db: float = 0.0,
        speech_name: str = "speech_mix",
        speech_ref_name_prefix: str = "speech_ref",
        mixture_source_name: str = None,
        utt2spk: str = None,
        categories: Optional[List] = None,
    ):
        super().__init__(train)
        self.source_scp = source_scp
        self.ref_num = ref_num
        self.dynamic_mixing_gain_db = dynamic_mixing_gain_db
        self.speech_name = speech_name
        self.speech_ref_name_prefix = speech_ref_name_prefix
        # mixture_source_name: the key to select source utterances from dataloader
        if mixture_source_name is None:
            self.mixture_source_name = f"{speech_ref_name_prefix}1"
        else:
            self.mixture_source_name = mixture_source_name

        self.sources = {}
        assert (
            source_scp is not None
        ), f"Please pass `source_scp` to {type(self).__name__}"
        with open(source_scp, "r", encoding="utf-8") as f:
            for line in f:
                sps = line.strip().split(None, 1)
                assert len(sps) == 2
                self.sources[sps[0]] = sps[1]

        self.utt2spk = {}
        if utt2spk is None:
            # if utt2spk is not provided, create a dummy utt2spk with uid.
            for key in self.sources.keys():
                self.utt2spk[key] = key
        else:
            with open(utt2spk, "r", encoding="utf-8") as f:
                for line in f:
                    sps = line.strip().split(None, 1)
                    assert len(sps) == 2
                    self.utt2spk[sps[0]] = sps[1]

            for key in self.sources.keys():
                assert key in self.utt2spk

        self.source_keys = list(self.sources.keys())

        # Map each category into a unique integer
        self.categories = {}
        if categories:
            count = 0
            for c in categories:
                if c not in self.categories:
                    self.categories[c] = count
                    count += 1

    def _pick_source_utterances_(self, uid):
        # return (ref_num - 1) uid of reference sources.

        source_keys = [uid]

        spk_ids = [self.utt2spk[uid]]

        retry_cnt = 0
        while len(source_keys) < self.ref_num:
            picked = random.choice(self.source_keys)
            spk_id = self.utt2spk[picked]

            # make one utterance or one speaker only appears once in mixing.
            if (picked not in source_keys) and (spk_id not in spk_ids):
                source_keys.append(picked)
            else:
                retry_cnt += 1
                if retry_cnt > 10:
                    source_keys.append(picked)
                    logging.warning(
                        "Can not find speech source from different speaker "
                        f"for {retry_cnt} times."
                        "There may be problems with training data. "
                        "Please check the utt2spk file."
                    )

        return source_keys[1:]

    def _read_source_(self, key, speech_length):
        source, _ = soundfile.read(
            self.sources[key],
            dtype=np.float32,
            always_2d=False,
        )

        if speech_length > source.shape[0]:
            pad = speech_length - source.shape[0]
            source = np.pad(source, (0, pad), "reflect")
        else:
            source = source[0:speech_length]

        assert speech_length == source.shape[0]

        return source

    def _mix_speech_(self, uid, data):
        # pick sources
        source_keys = self._pick_source_utterances_(uid)

        # load audios
        speech_length = data[self.mixture_source_name].shape[0]
        ref_audios = [self._read_source_(key, speech_length) for key in source_keys]
        ref_audios = [data[self.mixture_source_name]] + ref_audios

        # apply random gain to speech sources

        gain_in_db = [
            random.uniform(-self.dynamic_mixing_gain_db, self.dynamic_mixing_gain_db)
            for i in range(len(ref_audios))
        ]
        gain = [10 ** (g_db / 20.0) for g_db in gain_in_db]

        ref_audios = [ref * g for ref, g in zip(ref_audios, gain)]

        speech_mix = np.sum(np.array(ref_audios), axis=0)

        for i, ref in enumerate(ref_audios):
            data[f"{self.speech_ref_name_prefix}{i+1}"] = ref
        data[self.speech_name] = speech_mix

        return data

    def __call__(
        self, uid: str, data: Dict[str, Union[str, np.ndarray]]
    ) -> Dict[str, np.ndarray]:
        # TODO(Chenda): need to test for multi-channel data.
        assert (
            len(data[self.mixture_source_name].shape) == 1
        ), "Multi-channel input has not been tested"

        # Add the category information (an integer) to `data`
        if not self.categories and "category" in data:
            raise ValueError(
                "categories must be set in the config file when utt2category files "
                "exist in the data directory (e.g., dump/raw/*/utt2category)"
            )
        if self.categories and "category" in data:
            category = data.pop("category")
            assert category in self.categories, category
            data["utt2category"] = np.array([self.categories[category]])

        if self.train:
            data = self._mix_speech_(uid, data)

        assert check_return_type(data)
        return data


class EnhPreprocessor(CommonPreprocessor):
    """Preprocessor for Speech Enhancement (Enh) task."""

    def __init__(
        self,
        train: bool,
        rir_scp: str = None,
        rir_apply_prob: float = 1.0,
        noise_scp: str = None,
        noise_apply_prob: float = 1.0,
        noise_db_range: str = "3_10",
        short_noise_thres: float = 0.5,
        speech_volume_normalize: float = None,
        speech_name: str = "speech_mix",
        speech_ref_name_prefix: str = "speech_ref",
        noise_ref_name_prefix: str = "noise_ref",
        dereverb_ref_name_prefix: str = "dereverb_ref",
        use_reverberant_ref: bool = False,
        num_spk: int = 1,
        num_noise_type: int = 1,
        sample_rate: int = 8000,
        force_single_channel: bool = False,
        channel_reordering: bool = False,
        categories: Optional[List] = None,
    ):
        super().__init__(
            train=train,
            token_type=None,
            token_list=None,
            bpemodel=None,
            text_cleaner=None,
            g2p_type=None,
            unk_symbol="<unk>",
            space_symbol="<space>",
            non_linguistic_symbols=None,
            delimiter=None,
            rir_scp=rir_scp,
            rir_apply_prob=rir_apply_prob,
            noise_scp=noise_scp,
            noise_apply_prob=noise_apply_prob,
            noise_db_range=noise_db_range,
            short_noise_thres=short_noise_thres,
            speech_volume_normalize=speech_volume_normalize,
            speech_name=speech_name,
        )
        self.speech_ref_name_prefix = speech_ref_name_prefix
        self.noise_ref_name_prefix = noise_ref_name_prefix
        self.dereverb_ref_name_prefix = dereverb_ref_name_prefix
        self.use_reverberant_ref = use_reverberant_ref
        self.num_spk = num_spk
        self.num_noise_type = num_noise_type
        self.sample_rate = sample_rate
        self.rir_scp = rir_scp
        self.noise_scp = noise_scp
        self.noise_db_range = noise_db_range
        # Whether to always convert the signals to single-channel
        self.force_single_channel = force_single_channel
        # If True, randomly reorder the channels of the multi-channel signals
        self.channel_reordering = channel_reordering

        # Map each category into a unique integer
        self.categories = {}
        if categories:
            count = 0
            for c in categories:
                if c not in self.categories:
                    self.categories[c] = count
                    count += 1

        if self.speech_volume_normalize is not None:
            sps = speech_volume_normalize.split("_")
            if len(sps) == 1:
                self.volume_low, self.volume_high = float(sps[0])
            elif len(sps) == 2:
                self.volume_low, self.volume_high = float(sps[0]), float(sps[1])
            else:
                raise ValueError(
                    "Format error for --speech_volume_normalize: "
                    f"'{speech_volume_normalize}'"
                )

    def __basic_str__(self):
        msg = f", num_spk={self.num_spk}"
        for key in (
            "force_single_channel",
            "channel_reordering",
            "speech_volume_normalize",
        ):
            if getattr(self, key):
                msg += f", {key}={getattr(self, key)}"
        if self.rirs is not None and self.rir_apply_prob > 0:
            msg += f", sample_rate={self.sample_rate}"
            msg += f", rir_scp={self.rir_scp}, rir_apply_prob={self.rir_apply_prob}"
            if self.use_reverberant_ref:
                msg += f", use_reverberant_ref={self.use_reverberant_ref}"
        if self.noises is not None and self.noise_apply_prob > 0:
            msg += f", noise_scp={self.noise_scp}"
            msg += f", noise_apply_prob={self.noise_apply_prob}"
            msg += f", noise_db_range={self.noise_db_range}"
        if self.categories:
            if len(self.categories) <= 10:
                msg += f", categories={self.categories}"
            else:
                msg += f", num_category={len(self.categories)}"
        return msg

    def __repr__(self):
        name = self.__class__.__module__ + "." + self.__class__.__name__
        msg = f"{name}(train={self.train}"
        msg += self.__basic_str__()
        return msg + ")"

    def _ensure_2d(self, signal):
        if isinstance(signal, tuple):
            return tuple(self._ensure_2d(sig) for sig in signal)
        elif isinstance(signal, list):
            return [self._ensure_2d(sig) for sig in signal]
        else:
            # (Nmic, Time)
            return signal[None, :] if signal.ndim == 1 else signal.T

    def _get_early_signal(self, speech, rir, power):
        predelay = 50  # milliseconds
        dt = np.argmax(rir, axis=1).min()
        et = dt + (predelay * self.sample_rate) // 1000
        rir_early = rir[:, :et]
        speech2 = scipy.signal.convolve(speech, rir_early, mode="full")[
            :, : speech.shape[1]
        ]
        # Reverse mean power to the original power
        power2 = (speech2[detect_non_silence(speech2)] ** 2).mean()
        speech2 = np.sqrt(power / max(power2, 1e-10)) * speech2
        return speech2

    def _apply_to_all_signals(self, data_dict, func):
        data_dict[self.speech_name] = func(data_dict[self.speech_name])

        for n in range(self.num_noise_type):
            noise_name = self.noise_ref_name_prefix + str(n + 1)
            if noise_name in data_dict:
                data_dict[noise_name] = func(data_dict[noise_name])

        for spk in range(self.num_spk):
            speech_ref_name = self.speech_ref_name_prefix + str(spk + 1)
            if self.train or speech_ref_name in data_dict:
                data_dict[speech_ref_name] = func(data_dict[speech_ref_name])

            dereverb_ref_name = self.dereverb_ref_name_prefix + str(spk + 1)
            if dereverb_ref_name in data_dict:
                data_dict[dereverb_ref_name] = func(data_dict[dereverb_ref_name])

    def _speech_process(
        self, uid: str, data: Dict[str, Union[str, np.ndarray]]
    ) -> Dict[str, Union[str, np.ndarray]]:
        assert check_argument_types()

        if self.speech_name not in data:
            assert check_return_type(data)
            return data

        speech_mix = data[self.speech_name]
        # Reorder channels of the multi-channel signals
        if speech_mix.ndim > 1 and self.channel_reordering and self.train:
            num_ch = speech_mix.shape[-1]
            # chs = np.random.choice(range(num_ch), size=num_ch, replace=False).tolist()
            chs = np.random.permutation(num_ch).tolist()
            data[self.speech_name] = speech_mix[..., chs]
            for i in range(self.num_spk):
                k = self.speech_ref_name_prefix + str(i + 1)
                if data[k].ndim > 1:
                    assert data[k].shape == speech_mix.shape
                    data[k] = data[k][..., chs]

        # Add the category information (an integer) to `data`
        if not self.categories and "category" in data:
            raise ValueError(
                "categories must be set in the config file when utt2category files "
                "exist in the data directory (e.g., dump/raw/*/utt2category)"
            )
        if self.categories and "category" in data:
            category = data.pop("category")
            assert category in self.categories, category
            data["utt2category"] = np.array([self.categories[category]])

        if self.train:
            # clean speech signal (Nmic, Time)
            speech_ref = [
                self._ensure_2d(data[self.speech_ref_name_prefix + str(i + 1)])
                for i in range(self.num_spk)
            ]

            # dereverberated (noisy) signal (Nmic, Time)
            if "dereverb_ref1" in data:
                dereverb_speech_ref = [
                    self._ensure_2d(data[self.dereverb_ref_name_prefix + str(i + 1)])
                    for i in range(self.num_spk)
                    if self.dereverb_ref_name_prefix + str(i + 1) in data
                ]
                assert len(dereverb_speech_ref) in (1, self.num_spk), len(
                    dereverb_speech_ref
                )
            else:
                dereverb_speech_ref = None

            # Calc power on non silence region
            power_ref = [
                (sref[detect_non_silence(sref)] ** 2).mean() for sref in speech_ref
            ]

            speech_mix = self._ensure_2d(data[self.speech_name])
            # 1. Convolve RIR
            if self.rirs is not None and self.rir_apply_prob >= np.random.random():
                if self.noise_ref_name_prefix + "1" in data:
                    noise = data[self.noise_ref_name_prefix + "1"]
                    np.testing.assert_allclose(
                        np.squeeze(sum(speech_ref) + noise), np.squeeze(speech_mix)
                    )
                else:
                    np.testing.assert_allclose(
                        np.squeeze(sum(speech_ref)), np.squeeze(speech_mix)
                    )

                speech_ref, rir_ref = zip(
                    *[
                        self._convolve_rir(sp, power, self.rirs)
                        for sp, power in zip(speech_ref, power_ref)
                    ]
                )
                if self.force_single_channel:
                    speech_ref = list(
                        map(lambda x: x if x.shape[0] == 1 else x[:1], speech_ref)
                    )
                    rir_ref = list(
                        map(lambda x: x if x.shape[0] == 1 else x[:1], rir_ref)
                    )

                if self.use_reverberant_ref:
                    for spk in range(self.num_spk):
                        suffix = str(spk + 1)
                        speech_ref_name = self.speech_ref_name_prefix + suffix
                        # (Time, Nmic)
                        data[speech_ref_name] = speech_ref[spk].T

                        if dereverb_speech_ref is not None:
                            if spk == 0 or len(dereverb_speech_ref) > 1:
                                dereverb_name = self.dereverb_ref_name_prefix + suffix
                                data[dereverb_name] = self._get_early_signal(
                                    speech_ref[spk], rir_ref[spk], power_ref[spk]
                                ).T
                else:
                    for spk in range(self.num_spk):
                        suffix = str(spk + 1)
                        speech_ref_name = self.speech_ref_name_prefix + suffix
                        # clean speech with early reflections (Time, Nmic)
                        data[speech_ref_name] = self._get_early_signal(
                            speech_ref[spk], rir_ref[spk], power_ref[spk]
                        ).T

                        if dereverb_speech_ref is not None:
                            if spk == 0 or len(dereverb_speech_ref) > 1:
                                dereverb_name = self.dereverb_ref_name_prefix + suffix
                                data[dereverb_name] = data[speech_ref_name]

                if self.noise_ref_name_prefix + "1" in data:
                    speech_mix = sum(speech_ref) + noise
                else:
                    speech_mix = sum(speech_ref)

            # 2. Add Noise
            if self.noises is not None and self.noise_apply_prob >= np.random.random():
                if self.noise_ref_name_prefix + "1" in data:
                    speech_mix -= data[self.noise_ref_name_prefix + "1"]
                power_mix = (speech_mix[detect_non_silence(speech_mix)] ** 2).mean()
                speech_mix, noise = self._add_noise(
                    speech_mix,
                    power_mix,
                    self.noises,
                    self.noise_db_low,
                    self.noise_db_high,
                )
                if self.force_single_channel:
                    if speech_mix.shape[0] > 1:
                        speech_mix = speech_mix[:1]
                    if noise.shape[0] > 1:
                        noise = noise[:1]

                for n in range(1, self.num_noise_type):
                    name = self.noise_ref_name_prefix + str(n + 1)
                    data.pop(name, None)
                data[self.noise_ref_name_prefix + "1"] = noise.T

            speech_mix = speech_mix.T
            data[self.speech_name] = speech_mix
            ma = np.max(np.abs(speech_mix))
            if ma > 1.0:
                self._apply_to_all_signals(data, lambda x: x / ma)

            self._apply_to_all_signals(data, lambda x: x.squeeze())

        if self.force_single_channel:
            self._apply_to_all_signals(data, lambda x: x if x.ndim == 1 else x[:, 0])

        if self.speech_volume_normalize is not None:
            if self.train:
                volume_scale = np.random.uniform(self.volume_low, self.volume_high)
            else:
                # use a fixed scale to make it deterministic
                volume_scale = self.volume_low
            speech_mix = data[self.speech_name]
            ma = np.max(np.abs(speech_mix))
            self._apply_to_all_signals(data, lambda x: x * volume_scale / ma)

        assert check_return_type(data)
        return data

    def __call__(
        self, uid: str, data: Dict[str, Union[str, np.ndarray]]
    ) -> Dict[str, np.ndarray]:
        assert check_argument_types()

        data = self._speech_process(uid, data)
        data = self._text_process(data)
        return data


class SVSPreprocessor(AbsPreprocessor):
    """Preprocessor for Sing Voice Sythesis (SVS) task."""

    def __init__(
        self,
        train: bool,
        token_type: str = None,
        token_list: Union[Path, str, Iterable[str]] = None,
        bpemodel: Union[Path, str, Iterable[str]] = None,
        text_cleaner: Collection[str] = None,
        g2p_type: str = None,
        unk_symbol: str = "<unk>",
        space_symbol: str = "<space>",
        non_linguistic_symbols: Union[Path, str, Iterable[str]] = None,
        delimiter: str = None,
        singing_volume_normalize: float = None,
        singing_name: str = "singing",
        text_name: str = "text",
        label_name: str = "label",
        midi_name: str = "score",
        fs: np.int32 = 0,
        hop_length: np.int32 = 256,
        phn_seg: dict = {
            1: [1],
            2: [0.25, 1],
            3: [0.1, 0.5, 1],
            4: [0.05, 0.1, 0.5, 1],
        },
    ):
        super().__init__(train)
        self.train = train
        self.singing_name = singing_name
        self.text_name = text_name
        self.label_name = label_name
        self.midi_name = midi_name
        self.fs = fs
        self.hop_length = hop_length
        self.singing_volume_normalize = singing_volume_normalize
        self.phn_seg = phn_seg
        self.time_shift = hop_length / fs
        if token_type is not None:
            if token_list is None:
                raise ValueError("token_list is required if token_type is not None")
            self.text_cleaner = TextCleaner(text_cleaner)

            self.tokenizer = build_tokenizer(
                token_type=token_type,
                bpemodel=bpemodel,
                delimiter=delimiter,
                space_symbol=space_symbol,
                non_linguistic_symbols=non_linguistic_symbols,
                g2p_type=g2p_type,
            )
            self.token_id_converter = TokenIDConverter(
                token_list=token_list,
                unk_symbol=unk_symbol,
            )
        else:
            self.text_cleaner = None
            self.tokenizer = None
            self.token_id_converter = None

    def __call__(
        self,
        uid: str,
        data: Dict[str, Union[str, np.ndarray, tuple]],
    ) -> Dict[str, np.ndarray]:
        assert check_argument_types()

        if self.singing_name in data:
            if self.singing_volume_normalize is not None:
                singing = data[self.singing_name]
                ma = np.max(np.abs(singing))
                data[self.singing_name] = singing * self.singing_volume_normalize / ma

        if self.midi_name in data and self.label_name in data:
            # Load label info
            lab_timeseq, text = data[self.label_name]
            lab_len = len(text)
            text = " ".join(text)
            text = self.text_cleaner(text)
            text = text.split(" ")
            text_ints = self.token_id_converter.tokens2ids(text)
            data.pop(self.label_name)

            label = np.zeros((lab_len))
            midi = np.zeros((lab_len))
            duration_phn = np.zeros((lab_len))
            duration_ruled_phn = np.zeros((lab_len))
            duration_syb = np.zeros((lab_len))
            slur = np.zeros((lab_len))
            # Load score info
            tempo, syb_info = data[self.midi_name]
            phn_cnt = []

            # Calculate features
            index_lab = 0

            for st, et, syb, note, phns in syb_info:
                dur = et - st
                _duration_syb = int(dur / self.time_shift + 0.5)
                phone = phns.split("_")
                phn_num = len(phone)
                phn_cnt.append(phn_num)
                pre_seg = 0
                for k in range(phn_num):
                    _duration_ruled_phn = int(
                        (self.phn_seg[phn_num][k] - pre_seg) * dur / self.time_shift
                        + 0.5
                    )
                    pre_seg = self.phn_seg[phn_num][k]
                    # timeseq from lab
                    assert text[index_lab] == phone[k]
                    _duration_phn = int(
                        (lab_timeseq[index_lab][1] - lab_timeseq[index_lab][0])
                        / self.time_shift
                        + 0.5
                    )
                    # phone level feature
                    label[index_lab] = text_ints[index_lab]
                    midi[index_lab] = note
                    duration_phn[index_lab] = _duration_phn
                    duration_ruled_phn[index_lab] = _duration_ruled_phn
                    duration_syb[index_lab] = _duration_syb
                    if syb == "—":
                        slur[index_lab] = 1
                    else:
                        slur[index_lab] = 0
                    index_lab += 1

            assert index_lab == lab_len
            data.pop(self.midi_name)

            phn_cnt = np.array(phn_cnt)
            label = label.astype(np.int64)
            midi = midi.astype(np.int64)
            duration_phn = duration_phn.astype(np.int64)
            duration_syb = duration_syb.astype(np.int64)
            duration_ruled_phn = duration_ruled_phn.astype(np.int64)
            phn_cnt = phn_cnt.astype(np.int64)
            slur = slur.astype(np.int64)

            data["label"] = label
            data["midi"] = midi
            data["duration_phn"] = duration_phn
            data["duration_ruled_phn"] = duration_ruled_phn
            data["duration_syb"] = duration_syb
            data["phn_cnt"] = phn_cnt
            data["slur"] = slur

        # TODO(Yuning): Add score from midi

        if self.text_name in data and self.tokenizer is not None:
            # FIX ME (Yuning): wrong transfer happen in pyopenjtalk
            text = data[self.text_name]
            if not isinstance(text, np.ndarray):
                if not isinstance(text, str):
                    text = " ".join(text)
                text = self.text_cleaner(text)
                tokens = self.tokenizer.text2tokens(text)
                _text_ints = self.token_id_converter.tokens2ids(tokens)
                data[self.text_name] = np.array(_text_ints, dtype=np.int64)

        return data


class TSEPreprocessor(EnhPreprocessor):
    """Preprocessor for Target Speaker Extraction."""

    def __init__(
        self,
        train: bool,
        train_spk2enroll: str = None,
        enroll_segment: int = None,
        load_spk_embedding: bool = False,
        load_all_speakers: bool = False,
        # inherited from EnhPreprocessor
        rir_scp: str = None,
        rir_apply_prob: float = 1.0,
        noise_scp: str = None,
        noise_apply_prob: float = 1.0,
        noise_db_range: str = "3_10",
        short_noise_thres: float = 0.5,
        speech_volume_normalize: float = None,
        speech_name: str = "speech_mix",
        speech_ref_name_prefix: str = "speech_ref",
        noise_ref_name_prefix: str = "noise_ref",
        dereverb_ref_name_prefix: str = "dereverb_ref",
        use_reverberant_ref: bool = False,
        num_spk: int = 1,
        num_noise_type: int = 1,
        sample_rate: int = 8000,
        force_single_channel: bool = False,
        channel_reordering: bool = False,
        categories: Optional[List] = None,
    ):
        super().__init__(
            train,
            rir_scp=rir_scp,
            rir_apply_prob=rir_apply_prob,
            noise_scp=noise_scp,
            noise_apply_prob=noise_apply_prob,
            noise_db_range=noise_db_range,
            short_noise_thres=short_noise_thres,
            speech_volume_normalize=speech_volume_normalize,
            speech_name=speech_name,
            speech_ref_name_prefix=speech_ref_name_prefix,
            noise_ref_name_prefix=noise_ref_name_prefix,
            dereverb_ref_name_prefix=dereverb_ref_name_prefix,
            use_reverberant_ref=use_reverberant_ref,
            num_spk=num_spk,
            num_noise_type=num_noise_type,
            sample_rate=sample_rate,
            force_single_channel=force_single_channel,
            channel_reordering=channel_reordering,
            categories=categories,
        )
        # If specified, the enrollment will be chomped to the specified length
        self.enroll_segment = enroll_segment
        # If True, the speaker embedding will be loaded instead of enrollment audios
        self.load_spk_embedding = load_spk_embedding
        # If False, only one of the speakers in each mixture sample will be loaded
        self.load_all_speakers = load_all_speakers

        if train and rir_scp is not None and rir_apply_prob > 0:
            logging.warning(
                "Be cautious when applying RIRs on the fly in the TSE task! "
                "Please ensure `speech_ref` sums up to `speech_mix` for each sample."
            )

        if train:
            if train_spk2enroll is None:
                logging.info("Using fixed enrollment for each sample")
                self.train_spk2enroll = None
            else:
                logging.info("Using dynamically sampled enrollment for each sample")
                with open(train_spk2enroll, "r", encoding="utf-8") as f:
                    # {spkID: [(uid1, path1), (uid2, path2), ...]}
                    self.train_spk2enroll = json.load(f)
        else:
            self.train_spk2enroll = None

    def __repr__(self):
        name = self.__class__.__module__ + "." + self.__class__.__name__
        msg = f"{name}(train={self.train}"
        if self.train_spk2enroll:
            msg += f", len(train_spk2enroll)={len(self.train_spk2enroll)}"
        for key in ("enroll_segment", "load_spk_embedding", "load_all_speakers"):
            if getattr(self, key):
                msg += f", {key}={getattr(self, key)}"
        msg += self.__basic_str__()
        return msg + ")"

    def _read_audio_segment(self, path, seg_len=None):
        with soundfile.SoundFile(path) as f:
            if seg_len is None or f.frames == seg_len:
                audio = f.read(dtype=np.float32, always_2d=True)
            elif f.frames < seg_len:
                offset = np.random.randint(0, seg_len - f.frames)
                # audio: (Time, Nmic)
                audio = f.read(dtype=np.float32, always_2d=True)
                # Repeat audio
                audio = np.pad(
                    audio,
                    [(offset, seg_len - f.frames - offset), (0, 0)],
                    mode="wrap",
                )
            else:
                offset = np.random.randint(0, f.frames - seg_len)
                f.seek(offset)
                # audio: (Time, Nmic)
                audio = f.read(seg_len, dtype=np.float32, always_2d=True)
            if len(audio) != seg_len:
                raise RuntimeError(f"Something wrong: {path}")
        return audio[:, 0]

    def _speech_process(
        self, uid: str, data: Dict[str, Union[str, np.ndarray]]
    ) -> Dict[str, Union[str, np.ndarray]]:
        assert check_argument_types()

        ref_names = [k for k in data.keys() if re.match(r"speech_ref\d+", k)]
        num_spk = len(ref_names)

        aux_names = [k for k in data.keys() if re.match(r"enroll_ref\d+", k)]
        if self.train:
            assert len(ref_names) == len(aux_names), (len(ref_names), len(aux_names))
            if not self.load_all_speakers:
                # only load one target-speaker data
                spk = np.random.randint(0, num_spk)
                for i, name in enumerate(ref_names):
                    if i == 0:
                        data[name] = data[ref_names[spk]]
                    else:
                        data.pop(name)
                        continue

            for i, name in enumerate(aux_names):
                if not self.load_all_speakers:
                    if i == 0:
                        data[name] = data[aux_names[spk]]
                    else:
                        data.pop(name)
                        continue
                if self.train_spk2enroll is None:
                    # normal format in `enroll_spk?.scp`:
                    # MIXTURE_UID /path/to/enrollment_or_embedding
                    aux_audio = data[name]
                else:
                    # a special format in `enroll_spk?.scp`:
                    # MIXTURE_UID *UID SPEAKER_ID
                    assert data[name].startswith("*"), data[name]
                    cur_uid, spkid = data[name][1:].strip().split(maxsplit=1)
                    aux_uid, aux_audio = random.choice(self.train_spk2enroll[spkid])
                    while aux_uid == cur_uid:
                        aux_uid, aux_audio = random.choice(self.train_spk2enroll[spkid])
                if getattr(self, "load_spk_embedding", False):
                    data[name] = np.load(aux_audio)[None, :]  # force 2D
                elif self.enroll_segment:
                    data[name] = self._read_audio_segment(
                        aux_audio, self.enroll_segment
                    )
                else:
                    data[name] = soundfile.read(aux_audio)[0]
        else:
            for name in aux_names:
                if data[name].startswith("*"):
                    # in case of collecting stats for training data
                    data[name] = np.zeros(1, dtype=data["speech_mix"].dtype)
                else:
                    if getattr(self, "load_spk_embedding", False):
                        data[name] = np.load(data[name])[None, :]  # force 2D
                    elif self.enroll_segment:
                        data[name] = self._read_audio_segment(
                            data[name], self.enroll_segment
                        )
                    else:
                        data[name] = soundfile.read(data[name])[0]

        assert check_return_type(data)
        return data

    def __call__(
        self, uid: str, data: Dict[str, Union[str, np.ndarray]]
    ) -> Dict[str, np.ndarray]:
        assert check_argument_types()

        data = super()._speech_process(uid, data)
        data = self._speech_process(uid, data)
        return data


<<<<<<< HEAD
class S2TPreprocessor(CommonPreprocessor):
    def __init__(
        self,
        train: bool,
        token_type: str = None,
        token_list: Union[Path, str, Iterable[str]] = None,
        bpemodel: Union[Path, str, Iterable[str]] = None,
        text_cleaner: Collection[str] = None,
        g2p_type: str = None,
        unk_symbol: str = "<unk>",
        space_symbol: str = "<space>",
        non_linguistic_symbols: Union[Path, str, Iterable[str]] = None,
        delimiter: str = None,
        rir_scp: str = None,
        rir_apply_prob: float = 1.0,
        noise_scp: str = None,
        noise_apply_prob: float = 1.0,
        noise_db_range: str = "3_10",
        short_noise_thres: float = 0.5,
        speech_volume_normalize: float = None,
        speech_name: str = "speech",
        text_name: str = "text",
        text_prev_name: str = "text_prev",
        text_ctc_name: str = "text_ctc",
        fs: int = 16000,
        na_symbol: str = "<na>",  # text is not available e.g. for prev or ctc
        speech_length: float = 30,  # pad or trim speech to this value in seconds
        speech_resolution: float = 0.02,  # speech time resolution
        speech_init_silence: float = 1.0,  # max silence to add before speech for data augmentation
        text_prev_apply_prob: float = 0.5,  # whether to condition on text_prev
        time_apply_prob: float = 0.5,  # whether to include timestamps
        notime_symbol: str = "<notimestamps>",
        first_time_symbol: str = "<0.00>",
        last_time_symbol: str = "<30.00>",
    ):
        super().__init__(
            train=train,
            token_type=token_type,
            token_list=token_list,
            bpemodel=bpemodel,
            text_cleaner=text_cleaner,
            g2p_type=g2p_type,
            unk_symbol=unk_symbol,
            space_symbol=space_symbol,
            non_linguistic_symbols=non_linguistic_symbols,
            delimiter=delimiter,
            rir_scp=rir_scp,
            rir_apply_prob=rir_apply_prob,
            noise_scp=noise_scp,
            noise_apply_prob=noise_apply_prob,
            noise_db_range=noise_db_range,
            short_noise_thres=short_noise_thres,
            speech_volume_normalize=speech_volume_normalize,
            speech_name=speech_name,
            text_name=text_name,
            fs=fs,
        )
        self.text_prev_name = text_prev_name
        self.text_ctc_name = text_ctc_name
        self.speech_length = int(speech_length * fs)
        self.speech_resolution = int(speech_resolution * fs)
        self.speech_init_silence = int(speech_init_silence * fs)
        self.text_prev_apply_prob = text_prev_apply_prob
        self.time_apply_prob = time_apply_prob

        # Obtain the token id of special tokens
        self.na_symbol = na_symbol
        self.notime = self.token_id_converter.token2id[notime_symbol]
        self.first_time = self.token_id_converter.token2id[first_time_symbol]
        self.last_time = self.token_id_converter.token2id[last_time_symbol]

    def _pad_or_trim_speech(
        self, data: Dict[str, Union[str, np.ndarray]]
    ) -> Tuple[Dict[str, Union[str, np.ndarray]], int]:
        assert check_argument_types()

        init_pad = 0
        if self.speech_name in data:
            speech = data[self.speech_name]

            # speech: (Nmic, Time)
            if speech.ndim == 1:
                speech = speech[None, :]
            else:
                speech = speech.T

            # Add silence to the left
            if self.train and speech.shape[-1] < self.speech_length:
                init_pad = np.random.randint(
                    min(self.speech_length - speech.shape[-1], self.speech_init_silence)
                    + 1
                )
                speech = np.pad(speech, ((0, 0), (init_pad, 0)))

            # Pad or trim to max_samples
            if speech.shape[-1] < self.speech_length:
                speech = np.pad(
                    speech, ((0, 0), (0, self.speech_length - speech.shape[-1]))
                )
            else:
                speech = speech[:, : self.speech_length]

            data[self.speech_name] = speech.T  # convert back to time first

        assert check_return_type((data, init_pad))
        return data, init_pad

    def _text_process(
        self, data: Dict[str, Union[str, np.ndarray]], time_shift: int
    ) -> Dict[str, np.ndarray]:
        assert check_argument_types()

        text_names = [self.text_name, self.text_prev_name, self.text_ctc_name]
        if self.tokenizer is not None:
            for name in text_names:
                if name in data:
                    text = data[name]

                    # Remove prev text by setting it to <na>
                    if (
                        self.train
                        and name == self.text_prev_name
                        and np.random.uniform() > self.text_prev_apply_prob
                    ):
                        text = self.na_symbol

                    text = self.text_cleaner(text)
                    tokens = self.tokenizer.text2tokens(text)
                    text_ints = self.token_id_converter.tokens2ids(tokens)
                    text_ints = np.array(text_ints, dtype=np.int64)

                    # Augment text
                    if name == self.text_name:
                        # NOTE(yifan): The first token is always space which should be removed,
                        # because no space should be present between special tokens.
                        # This works for bpe, but probably not for the other token types.
                        text_ints = text_ints[1:]

                        # Remove timestamps
                        if self.train and np.random.uniform() > self.time_apply_prob:
                            # Timestamps are continuous ints
                            text_ints = text_ints[
                                np.logical_or(
                                    text_ints < self.first_time,
                                    text_ints > self.last_time,
                                )
                            ]
                            # The first two tokens are <category> and <task>, respectively
                            text_ints = np.insert(text_ints, 2, self.notime)

                        # Shift timestamps
                        text_ints[
                            np.logical_and(
                                text_ints >= self.first_time,
                                text_ints <= self.last_time,
                            )
                        ] += time_shift

                    data[name] = text_ints

        assert check_return_type(data)
=======
class SpkPreprocessor(CommonPreprocessor):
    """Preprocessor for Speaker tasks.

    Args:
        train (bool): Whether to use in training mode.
        spk2utt (str): Path to the `spk2utt` file.
        target_duration (float): Target duration in seconds.
        sample_rate (int): Sampling rate.
        num_eval (int): Number of utterances to be used for evaluation.
        rir_scp (str): Path to the RIR scp file.
        rir_apply_prob (float): Probability of applying RIR.
        noise_info (List[Tuple[float, str, Tuple[int, int], Tuple[float, float]]]):
            List of tuples of noise information. Each tuple represents a noise type.
            Each tuple consists of `(prob, noise_scp, num_to_mix, db_range)`.
                - `prob` (float) is the probability of applying the noise type.
                - `noise_scp` (str) is the path to the noise scp file.
                - `num_to_mix` (Tuple[int, int]) is the range of the number of noises
                    to be mixed.
                - `db_range` (Tuple[float, float]) is the range of noise levels in dB.
        noise_apply_prob (float): Probability of applying noise.
        short_noise_thres (float): Threshold of short noise.
    """

    def __init__(
        self,
        train: bool,
        spk2utt: str,
        target_duration: float,  # in seconds
        sample_rate: int = 16000,
        num_eval: int = 10,
        rir_scp: str = None,
        rir_apply_prob: float = 1.0,
        noise_info: List[
            Tuple[float, str, Tuple[int, int], Tuple[float, float]]
        ] = None,
        noise_apply_prob: float = 1.0,
        short_noise_thres: float = 0.5,
    ):
        super().__init__(train, rir_scp=rir_scp, rir_apply_prob=rir_apply_prob)
        with open(spk2utt, "r") as f_s2u:
            self.spk2utt = f_s2u.readlines()

        self.nspk = len(self.spk2utt)
        self.spk2label = None  # a dictionary that maps string speaker label to int
        self.sample_rate = sample_rate
        self.target_duration = int(target_duration * sample_rate)
        self.num_eval = num_eval
        self._make_label_mapping()

        self.rir_scp = rir_scp

        self.noise_apply_prob = noise_apply_prob
        self.short_noise_thres = short_noise_thres
        self.noises = []
        self.noise_probs = []
        self.noise_db_ranges = []
        self.noise_num_to_mix = []
        if noise_apply_prob > 0:
            for prob, noise_scp, num_to_mix, db_range in noise_info:
                if prob > 0:
                    assert len(db_range) == 2, db_range
                    assert db_range[0] <= db_range[1], db_range
                    assert len(num_to_mix) == 2, num_to_mix
                    assert num_to_mix[0] <= num_to_mix[1], num_to_mix
                    self.noise_probs.append(prob)
                    self.noise_db_ranges.append(tuple(db_range))
                    self.noise_num_to_mix.append(num_to_mix)
                    noises = []
                    with open(noise_scp, "r", encoding="utf-8") as f:
                        for line in f:
                            sps = line.strip().split(None, 1)
                            if len(sps) == 1:
                                noises.append(sps[0])
                            else:
                                noises.append(sps[1])
                    self.noises.append(noises)

    def __repr__(self):
        name = self.__class__.__module__ + "." + self.__class__.__name__
        msg = f"{name}(train={self.train}"
        if self.spk2label:
            msg += f", len(spk2label)={len(self.spk2label)}"
        for key in ("target_duration", "sample_rate", "num_eval"):
            if getattr(self, key):
                msg += f", {key}={getattr(self, key)}"
        if self.rirs is not None and self.rir_apply_prob > 0:
            msg += f", rir_scp={self.rir_scp}, rir_apply_prob={self.rir_apply_prob}"
        if self.noise_apply_prob > 0 and self.noises:
            msg += f", noise_apply_prob={self.noise_apply_prob}"
            msg += f", noises.shapes={[len(n) for n in self.noises]}"
            msg += f", noise_probs={self.noise_probs}"
            msg += f", noise_db_ranges={self.noise_db_ranges}"
            msg += f", noise_num_to_mix={self.noise_num_to_mix}"
        return msg + ")"

    def _make_label_mapping(self):
        label_idx = 0
        self.spk2label = {}
        for spk in self.spk2utt:
            spk = spk.strip().split(" ")[0]
            self.spk2label[spk] = label_idx
            label_idx += 1

    def _speech_process(self, data: Dict[np.ndarray, str]):
        if self.train:
            audio = data["speech"]

            # duplicate if utt is shorter than minimum required duration
            if len(audio) < self.target_duration:
                shortage = self.target_duration - len(audio) + 1
                audio = np.pad(audio, (0, shortage), "wrap")

            startframe = np.array(
                [np.int64(random.random() * (len(audio) - self.target_duration))]
            )

            data["speech"] = audio[
                int(startframe) : int(startframe) + self.target_duration
            ]

            if self.noise_apply_prob > 0 or self.rir_apply_prob > 0:
                data["speech"] = self._apply_data_augmentation(data["speech"])
        else:
            audio = data["speech"]
            audio2 = data["speech2"]

            # duplicate if utt is shorter than minimum required duration
            if len(audio) < self.target_duration:
                shortage = self.target_duration - len(audio) + 1
                audio = np.pad(audio, (0, shortage), "wrap")
            if len(audio2) < self.target_duration:
                shortage = self.target_duration - len(audio2) + 1
                audio2 = np.pad(audio2, (0, shortage), "wrap")

            startframe = np.linspace(
                0, len(audio) - self.target_duration, num=self.num_eval
            )
            audios = []
            for frame in startframe:
                audios.append(audio[int(frame) : int(frame) + self.target_duration])
            audios = np.stack(audios, axis=0)

            startframe2 = np.linspace(
                0, len(audio2) - self.target_duration, num=self.num_eval
            )
            audios2 = []
            for frame in startframe2:
                audios2.append(audio2[int(frame) : int(frame) + self.target_duration])
            audios2 = np.stack(audios2, axis=0)

            data["speech"] = audios
            data["speech2"] = audios2

        return data

    def _convolve_rir(self, speech, rirs):
        rir_path = np.random.choice(rirs)
        rir = None
        if rir_path is not None:
            rir, _ = soundfile.read(rir_path, dtype=np.float64, always_2d=True)

            # rir: (Nmic, Time)
            rir = rir.T

            # normalize rir
            rir = rir / np.sqrt(np.sum(rir**2))

            # speech: (Nmic, Time)
            # Note that this operation doesn't change the signal length
            speech = scipy.signal.convolve(speech, rir, mode="full")[
                :, : speech.shape[1]
            ]
        return speech, rir

    def _load_noise(self, speech, speech_db, noises, noise_db_low, noise_db_high):
        nsamples = speech.shape[1]
        noise_path = np.random.choice(noises)
        noise = None
        if noise_path is not None:
            noise_snr = np.random.uniform(noise_db_low, noise_db_high)
            with soundfile.SoundFile(noise_path) as f:
                if f.frames == nsamples:
                    noise = f.read(dtype=np.float64)
                elif f.frames < nsamples:
                    # noise: (Time,)
                    noise = f.read(dtype=np.float64)
                    # Repeat noise
                    noise = np.pad(
                        noise,
                        (0, nsamples - f.frames),
                        mode="wrap",
                    )
                else:
                    offset = np.random.randint(0, f.frames - nsamples)
                    f.seek(offset)
                    # noise: (Time,)
                    noise = f.read(nsamples, dtype=np.float64)
                    if len(noise) != nsamples:
                        raise RuntimeError(f"Something wrong: {noise_path}")
            # noise: (Nmic, Time)
            noise = noise[None, :]

            noise_power = np.mean(noise**2)
            noise_db = 10 * np.log10(noise_power + 1e-4)
            scale = np.sqrt(10 ** ((speech_db - noise_db - noise_snr) / 10))

            noise = noise * scale
        return noise

    def _apply_data_augmentation(self, speech):
        # speech: (Nmic, Time)
        if speech.ndim == 1:
            speech = speech[None, :]
        else:
            speech = speech.T

        if self.rirs is not None and self.rir_apply_prob >= np.random.random():
            speech, _ = self._convolve_rir(speech, self.rirs)

        if self.noises and self.noise_apply_prob >= np.random.random():
            idx = random.choices(
                range(len(self.noises)), weights=self.noise_probs, k=1
            )[0]
            low, high = self.noise_num_to_mix[idx]
            if low == high:
                num_to_mix = low
            else:
                num_to_mix = np.random.randint(low, high + 1)

            # add eps of 1e-4 to avoid negative value before log
            speech_db = 10 * np.log10(np.mean(speech**2) + 1e-4)
            noiselist = []
            for _ in range(num_to_mix):
                noise = self._load_noise(
                    speech,  # original speech
                    speech_db,  # db of speech
                    self.noises[idx],  # a list of a type of noise
                    self.noise_db_ranges[idx][0],  # min db
                    self.noise_db_ranges[idx][1],  # max db
                )
                noiselist.append(noise)
            noise = np.sum(np.concatenate(noiselist, axis=0), axis=0, keepdims=True)
            speech = speech + noise

        speech = np.squeeze(speech, axis=0)
        return speech

    def _text_process(
        self, data: Dict[str, Union[str, np.ndarray]]
    ) -> Dict[str, np.ndarray]:
        """
        Make speaker labels into integers
        """
        if self.train:
            int_label = self.spk2label[data["spk_labels"]]
            data["spk_labels"] = np.asarray([int_label], dtype=np.int64)
        else:
            data["spk_labels"] = np.asarray([int(data["spk_labels"])])

>>>>>>> aeea04d2
        return data

    def __call__(
        self, uid: str, data: Dict[str, Union[str, np.ndarray]]
    ) -> Dict[str, np.ndarray]:
        assert check_argument_types()

<<<<<<< HEAD
        data = self._speech_process(data)
        data, init_pad = self._pad_or_trim_speech(data)

        data = self._text_process(data, round(init_pad / self.speech_resolution))
=======
        data = self._text_process(data)
        data = self._speech_process(data)
>>>>>>> aeea04d2

        return data<|MERGE_RESOLUTION|>--- conflicted
+++ resolved
@@ -1472,447 +1472,4 @@
 
         data = super()._speech_process(uid, data)
         data = self._speech_process(uid, data)
-        return data
-
-
-<<<<<<< HEAD
-class S2TPreprocessor(CommonPreprocessor):
-    def __init__(
-        self,
-        train: bool,
-        token_type: str = None,
-        token_list: Union[Path, str, Iterable[str]] = None,
-        bpemodel: Union[Path, str, Iterable[str]] = None,
-        text_cleaner: Collection[str] = None,
-        g2p_type: str = None,
-        unk_symbol: str = "<unk>",
-        space_symbol: str = "<space>",
-        non_linguistic_symbols: Union[Path, str, Iterable[str]] = None,
-        delimiter: str = None,
-        rir_scp: str = None,
-        rir_apply_prob: float = 1.0,
-        noise_scp: str = None,
-        noise_apply_prob: float = 1.0,
-        noise_db_range: str = "3_10",
-        short_noise_thres: float = 0.5,
-        speech_volume_normalize: float = None,
-        speech_name: str = "speech",
-        text_name: str = "text",
-        text_prev_name: str = "text_prev",
-        text_ctc_name: str = "text_ctc",
-        fs: int = 16000,
-        na_symbol: str = "<na>",  # text is not available e.g. for prev or ctc
-        speech_length: float = 30,  # pad or trim speech to this value in seconds
-        speech_resolution: float = 0.02,  # speech time resolution
-        speech_init_silence: float = 1.0,  # max silence to add before speech for data augmentation
-        text_prev_apply_prob: float = 0.5,  # whether to condition on text_prev
-        time_apply_prob: float = 0.5,  # whether to include timestamps
-        notime_symbol: str = "<notimestamps>",
-        first_time_symbol: str = "<0.00>",
-        last_time_symbol: str = "<30.00>",
-    ):
-        super().__init__(
-            train=train,
-            token_type=token_type,
-            token_list=token_list,
-            bpemodel=bpemodel,
-            text_cleaner=text_cleaner,
-            g2p_type=g2p_type,
-            unk_symbol=unk_symbol,
-            space_symbol=space_symbol,
-            non_linguistic_symbols=non_linguistic_symbols,
-            delimiter=delimiter,
-            rir_scp=rir_scp,
-            rir_apply_prob=rir_apply_prob,
-            noise_scp=noise_scp,
-            noise_apply_prob=noise_apply_prob,
-            noise_db_range=noise_db_range,
-            short_noise_thres=short_noise_thres,
-            speech_volume_normalize=speech_volume_normalize,
-            speech_name=speech_name,
-            text_name=text_name,
-            fs=fs,
-        )
-        self.text_prev_name = text_prev_name
-        self.text_ctc_name = text_ctc_name
-        self.speech_length = int(speech_length * fs)
-        self.speech_resolution = int(speech_resolution * fs)
-        self.speech_init_silence = int(speech_init_silence * fs)
-        self.text_prev_apply_prob = text_prev_apply_prob
-        self.time_apply_prob = time_apply_prob
-
-        # Obtain the token id of special tokens
-        self.na_symbol = na_symbol
-        self.notime = self.token_id_converter.token2id[notime_symbol]
-        self.first_time = self.token_id_converter.token2id[first_time_symbol]
-        self.last_time = self.token_id_converter.token2id[last_time_symbol]
-
-    def _pad_or_trim_speech(
-        self, data: Dict[str, Union[str, np.ndarray]]
-    ) -> Tuple[Dict[str, Union[str, np.ndarray]], int]:
-        assert check_argument_types()
-
-        init_pad = 0
-        if self.speech_name in data:
-            speech = data[self.speech_name]
-
-            # speech: (Nmic, Time)
-            if speech.ndim == 1:
-                speech = speech[None, :]
-            else:
-                speech = speech.T
-
-            # Add silence to the left
-            if self.train and speech.shape[-1] < self.speech_length:
-                init_pad = np.random.randint(
-                    min(self.speech_length - speech.shape[-1], self.speech_init_silence)
-                    + 1
-                )
-                speech = np.pad(speech, ((0, 0), (init_pad, 0)))
-
-            # Pad or trim to max_samples
-            if speech.shape[-1] < self.speech_length:
-                speech = np.pad(
-                    speech, ((0, 0), (0, self.speech_length - speech.shape[-1]))
-                )
-            else:
-                speech = speech[:, : self.speech_length]
-
-            data[self.speech_name] = speech.T  # convert back to time first
-
-        assert check_return_type((data, init_pad))
-        return data, init_pad
-
-    def _text_process(
-        self, data: Dict[str, Union[str, np.ndarray]], time_shift: int
-    ) -> Dict[str, np.ndarray]:
-        assert check_argument_types()
-
-        text_names = [self.text_name, self.text_prev_name, self.text_ctc_name]
-        if self.tokenizer is not None:
-            for name in text_names:
-                if name in data:
-                    text = data[name]
-
-                    # Remove prev text by setting it to <na>
-                    if (
-                        self.train
-                        and name == self.text_prev_name
-                        and np.random.uniform() > self.text_prev_apply_prob
-                    ):
-                        text = self.na_symbol
-
-                    text = self.text_cleaner(text)
-                    tokens = self.tokenizer.text2tokens(text)
-                    text_ints = self.token_id_converter.tokens2ids(tokens)
-                    text_ints = np.array(text_ints, dtype=np.int64)
-
-                    # Augment text
-                    if name == self.text_name:
-                        # NOTE(yifan): The first token is always space which should be removed,
-                        # because no space should be present between special tokens.
-                        # This works for bpe, but probably not for the other token types.
-                        text_ints = text_ints[1:]
-
-                        # Remove timestamps
-                        if self.train and np.random.uniform() > self.time_apply_prob:
-                            # Timestamps are continuous ints
-                            text_ints = text_ints[
-                                np.logical_or(
-                                    text_ints < self.first_time,
-                                    text_ints > self.last_time,
-                                )
-                            ]
-                            # The first two tokens are <category> and <task>, respectively
-                            text_ints = np.insert(text_ints, 2, self.notime)
-
-                        # Shift timestamps
-                        text_ints[
-                            np.logical_and(
-                                text_ints >= self.first_time,
-                                text_ints <= self.last_time,
-                            )
-                        ] += time_shift
-
-                    data[name] = text_ints
-
-        assert check_return_type(data)
-=======
-class SpkPreprocessor(CommonPreprocessor):
-    """Preprocessor for Speaker tasks.
-
-    Args:
-        train (bool): Whether to use in training mode.
-        spk2utt (str): Path to the `spk2utt` file.
-        target_duration (float): Target duration in seconds.
-        sample_rate (int): Sampling rate.
-        num_eval (int): Number of utterances to be used for evaluation.
-        rir_scp (str): Path to the RIR scp file.
-        rir_apply_prob (float): Probability of applying RIR.
-        noise_info (List[Tuple[float, str, Tuple[int, int], Tuple[float, float]]]):
-            List of tuples of noise information. Each tuple represents a noise type.
-            Each tuple consists of `(prob, noise_scp, num_to_mix, db_range)`.
-                - `prob` (float) is the probability of applying the noise type.
-                - `noise_scp` (str) is the path to the noise scp file.
-                - `num_to_mix` (Tuple[int, int]) is the range of the number of noises
-                    to be mixed.
-                - `db_range` (Tuple[float, float]) is the range of noise levels in dB.
-        noise_apply_prob (float): Probability of applying noise.
-        short_noise_thres (float): Threshold of short noise.
-    """
-
-    def __init__(
-        self,
-        train: bool,
-        spk2utt: str,
-        target_duration: float,  # in seconds
-        sample_rate: int = 16000,
-        num_eval: int = 10,
-        rir_scp: str = None,
-        rir_apply_prob: float = 1.0,
-        noise_info: List[
-            Tuple[float, str, Tuple[int, int], Tuple[float, float]]
-        ] = None,
-        noise_apply_prob: float = 1.0,
-        short_noise_thres: float = 0.5,
-    ):
-        super().__init__(train, rir_scp=rir_scp, rir_apply_prob=rir_apply_prob)
-        with open(spk2utt, "r") as f_s2u:
-            self.spk2utt = f_s2u.readlines()
-
-        self.nspk = len(self.spk2utt)
-        self.spk2label = None  # a dictionary that maps string speaker label to int
-        self.sample_rate = sample_rate
-        self.target_duration = int(target_duration * sample_rate)
-        self.num_eval = num_eval
-        self._make_label_mapping()
-
-        self.rir_scp = rir_scp
-
-        self.noise_apply_prob = noise_apply_prob
-        self.short_noise_thres = short_noise_thres
-        self.noises = []
-        self.noise_probs = []
-        self.noise_db_ranges = []
-        self.noise_num_to_mix = []
-        if noise_apply_prob > 0:
-            for prob, noise_scp, num_to_mix, db_range in noise_info:
-                if prob > 0:
-                    assert len(db_range) == 2, db_range
-                    assert db_range[0] <= db_range[1], db_range
-                    assert len(num_to_mix) == 2, num_to_mix
-                    assert num_to_mix[0] <= num_to_mix[1], num_to_mix
-                    self.noise_probs.append(prob)
-                    self.noise_db_ranges.append(tuple(db_range))
-                    self.noise_num_to_mix.append(num_to_mix)
-                    noises = []
-                    with open(noise_scp, "r", encoding="utf-8") as f:
-                        for line in f:
-                            sps = line.strip().split(None, 1)
-                            if len(sps) == 1:
-                                noises.append(sps[0])
-                            else:
-                                noises.append(sps[1])
-                    self.noises.append(noises)
-
-    def __repr__(self):
-        name = self.__class__.__module__ + "." + self.__class__.__name__
-        msg = f"{name}(train={self.train}"
-        if self.spk2label:
-            msg += f", len(spk2label)={len(self.spk2label)}"
-        for key in ("target_duration", "sample_rate", "num_eval"):
-            if getattr(self, key):
-                msg += f", {key}={getattr(self, key)}"
-        if self.rirs is not None and self.rir_apply_prob > 0:
-            msg += f", rir_scp={self.rir_scp}, rir_apply_prob={self.rir_apply_prob}"
-        if self.noise_apply_prob > 0 and self.noises:
-            msg += f", noise_apply_prob={self.noise_apply_prob}"
-            msg += f", noises.shapes={[len(n) for n in self.noises]}"
-            msg += f", noise_probs={self.noise_probs}"
-            msg += f", noise_db_ranges={self.noise_db_ranges}"
-            msg += f", noise_num_to_mix={self.noise_num_to_mix}"
-        return msg + ")"
-
-    def _make_label_mapping(self):
-        label_idx = 0
-        self.spk2label = {}
-        for spk in self.spk2utt:
-            spk = spk.strip().split(" ")[0]
-            self.spk2label[spk] = label_idx
-            label_idx += 1
-
-    def _speech_process(self, data: Dict[np.ndarray, str]):
-        if self.train:
-            audio = data["speech"]
-
-            # duplicate if utt is shorter than minimum required duration
-            if len(audio) < self.target_duration:
-                shortage = self.target_duration - len(audio) + 1
-                audio = np.pad(audio, (0, shortage), "wrap")
-
-            startframe = np.array(
-                [np.int64(random.random() * (len(audio) - self.target_duration))]
-            )
-
-            data["speech"] = audio[
-                int(startframe) : int(startframe) + self.target_duration
-            ]
-
-            if self.noise_apply_prob > 0 or self.rir_apply_prob > 0:
-                data["speech"] = self._apply_data_augmentation(data["speech"])
-        else:
-            audio = data["speech"]
-            audio2 = data["speech2"]
-
-            # duplicate if utt is shorter than minimum required duration
-            if len(audio) < self.target_duration:
-                shortage = self.target_duration - len(audio) + 1
-                audio = np.pad(audio, (0, shortage), "wrap")
-            if len(audio2) < self.target_duration:
-                shortage = self.target_duration - len(audio2) + 1
-                audio2 = np.pad(audio2, (0, shortage), "wrap")
-
-            startframe = np.linspace(
-                0, len(audio) - self.target_duration, num=self.num_eval
-            )
-            audios = []
-            for frame in startframe:
-                audios.append(audio[int(frame) : int(frame) + self.target_duration])
-            audios = np.stack(audios, axis=0)
-
-            startframe2 = np.linspace(
-                0, len(audio2) - self.target_duration, num=self.num_eval
-            )
-            audios2 = []
-            for frame in startframe2:
-                audios2.append(audio2[int(frame) : int(frame) + self.target_duration])
-            audios2 = np.stack(audios2, axis=0)
-
-            data["speech"] = audios
-            data["speech2"] = audios2
-
-        return data
-
-    def _convolve_rir(self, speech, rirs):
-        rir_path = np.random.choice(rirs)
-        rir = None
-        if rir_path is not None:
-            rir, _ = soundfile.read(rir_path, dtype=np.float64, always_2d=True)
-
-            # rir: (Nmic, Time)
-            rir = rir.T
-
-            # normalize rir
-            rir = rir / np.sqrt(np.sum(rir**2))
-
-            # speech: (Nmic, Time)
-            # Note that this operation doesn't change the signal length
-            speech = scipy.signal.convolve(speech, rir, mode="full")[
-                :, : speech.shape[1]
-            ]
-        return speech, rir
-
-    def _load_noise(self, speech, speech_db, noises, noise_db_low, noise_db_high):
-        nsamples = speech.shape[1]
-        noise_path = np.random.choice(noises)
-        noise = None
-        if noise_path is not None:
-            noise_snr = np.random.uniform(noise_db_low, noise_db_high)
-            with soundfile.SoundFile(noise_path) as f:
-                if f.frames == nsamples:
-                    noise = f.read(dtype=np.float64)
-                elif f.frames < nsamples:
-                    # noise: (Time,)
-                    noise = f.read(dtype=np.float64)
-                    # Repeat noise
-                    noise = np.pad(
-                        noise,
-                        (0, nsamples - f.frames),
-                        mode="wrap",
-                    )
-                else:
-                    offset = np.random.randint(0, f.frames - nsamples)
-                    f.seek(offset)
-                    # noise: (Time,)
-                    noise = f.read(nsamples, dtype=np.float64)
-                    if len(noise) != nsamples:
-                        raise RuntimeError(f"Something wrong: {noise_path}")
-            # noise: (Nmic, Time)
-            noise = noise[None, :]
-
-            noise_power = np.mean(noise**2)
-            noise_db = 10 * np.log10(noise_power + 1e-4)
-            scale = np.sqrt(10 ** ((speech_db - noise_db - noise_snr) / 10))
-
-            noise = noise * scale
-        return noise
-
-    def _apply_data_augmentation(self, speech):
-        # speech: (Nmic, Time)
-        if speech.ndim == 1:
-            speech = speech[None, :]
-        else:
-            speech = speech.T
-
-        if self.rirs is not None and self.rir_apply_prob >= np.random.random():
-            speech, _ = self._convolve_rir(speech, self.rirs)
-
-        if self.noises and self.noise_apply_prob >= np.random.random():
-            idx = random.choices(
-                range(len(self.noises)), weights=self.noise_probs, k=1
-            )[0]
-            low, high = self.noise_num_to_mix[idx]
-            if low == high:
-                num_to_mix = low
-            else:
-                num_to_mix = np.random.randint(low, high + 1)
-
-            # add eps of 1e-4 to avoid negative value before log
-            speech_db = 10 * np.log10(np.mean(speech**2) + 1e-4)
-            noiselist = []
-            for _ in range(num_to_mix):
-                noise = self._load_noise(
-                    speech,  # original speech
-                    speech_db,  # db of speech
-                    self.noises[idx],  # a list of a type of noise
-                    self.noise_db_ranges[idx][0],  # min db
-                    self.noise_db_ranges[idx][1],  # max db
-                )
-                noiselist.append(noise)
-            noise = np.sum(np.concatenate(noiselist, axis=0), axis=0, keepdims=True)
-            speech = speech + noise
-
-        speech = np.squeeze(speech, axis=0)
-        return speech
-
-    def _text_process(
-        self, data: Dict[str, Union[str, np.ndarray]]
-    ) -> Dict[str, np.ndarray]:
-        """
-        Make speaker labels into integers
-        """
-        if self.train:
-            int_label = self.spk2label[data["spk_labels"]]
-            data["spk_labels"] = np.asarray([int_label], dtype=np.int64)
-        else:
-            data["spk_labels"] = np.asarray([int(data["spk_labels"])])
-
->>>>>>> aeea04d2
-        return data
-
-    def __call__(
-        self, uid: str, data: Dict[str, Union[str, np.ndarray]]
-    ) -> Dict[str, np.ndarray]:
-        assert check_argument_types()
-
-<<<<<<< HEAD
-        data = self._speech_process(data)
-        data, init_pad = self._pad_or_trim_speech(data)
-
-        data = self._text_process(data, round(init_pad / self.speech_resolution))
-=======
-        data = self._text_process(data)
-        data = self._speech_process(data)
->>>>>>> aeea04d2
-
         return data