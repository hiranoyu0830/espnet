#!/bin/bash

# Copyright 2018 Kyoto University (Hirofumi Inaguma)
#  Apache 2.0  (http://www.apache.org/licenses/LICENSE-2.0)

export LC_ALL=C

. ./path.sh

nlsyms=""
wer=false
bpe=""
bpemodel=""
remove_blank=true
filter=""
case=lc.rm

. utils/parse_options.sh

if [ $# != 4 ]; then
    echo "Usage: $0 <decode-dir> <dict> <data-dir> <set>";
    exit 1;
fi

dir=$1
dic=$2
set=$4
src=$3/$set/IWSLT.$set

sl=en
tl=de
system=asr
xml_src=${src}/IWSLT.TED.${set}.${sl}-${tl}.${sl}.xml

# sort hypotheses
concatjson.py ${dir}/data.*.json > ${dir}/data.json
local/json2trn_reorder.py ${dir}/data.json ${dic} ${dir}/hyp.trn.org ${src}/FILE_ORDER

# remove uttterance id
perl -pe 's/\([^\)]+\)//g;' ${dir}/hyp.trn.org > ${dir}/hyp.trn

if ${remove_blank}; then
    sed -i.bak2 -r 's/<blank> //g' ${dir}/hyp.trn
fi
if [ -n "${nlsyms}" ]; then
    cp ${dir}/hyp.trn ${dir}/hyp.trn.org
    filt.py -v ${nlsyms} ${dir}/hyp.trn.org > ${dir}/hyp.trn
fi
if [ -n "${filter}" ]; then
    sed -i.bak3 -f ${filter} ${dir}/hyp.trn
fi

# reorder text based on the order of the xml file
local/reorder_text.py data/${set}.en/text_noseg.${case} ${src}/FILE_ORDER > ${dir}/ref.wrd.trn || exit 1;

# lowercasing
lowercase.perl < ${dir}/hyp.trn > ${dir}/hyp.trn.lc
lowercase.perl < ${dir}/ref.wrd.trn > ${dir}/ref.wrd.trn.lc

# remove punctuation
<<<<<<< HEAD
local/remove_punctuation.pl < ${dir}/hyp.trn | sed -e "s/  / /g" > ${dir}/hyp.trn.tmp
mv ${dir}/hyp.trn.tmp ${dir}/hyp.trn
local/remove_punctuation.pl < ${dir}/ref.wrd.trn | sed -e "s/  / /g" > ${dir}/ref.wrd.trn.tmp
mv ${dir}/ref.wrd.trn.tmp ${dir}/ref.wrd.trn
=======
local/remove_punctuation.pl < ${dir}/hyp.trn.lc | sed -e "s/  / /g" > ${dir}/hyp.trn.lc.rm
local/remove_punctuation.pl < ${dir}/ref.wrd.trn.lc | sed -e "s/  / /g" > ${dir}/ref.wrd.trn.lc.rm
>>>>>>> c47a7f87

if [ ! -z ${bpemodel} ]; then
    spm_decode --model=${bpemodel} --input_format=piece < ${dir}/hyp.trn.lc.rm | sed -e "s/▁/ /g" > ${dir}/hyp.wrd.trn.lc.rm
else
    sed -e "s/ //g" -e "s/(/ (/" -e "s/<space>/ /g" ${dir}/hyp.trn.lc.rm > ${dir}/hyp.wrd.trn.lc.rm
fi

# detokenize
<<<<<<< HEAD
cut -d " " -f 2- ${dir}/ref.wrd.trn | detokenizer.perl -l en -q > ${dir}/ref.wrd.trn.detok
detokenizer.perl -l en -q < ${dir}/hyp.wrd.trn > ${dir}/hyp.wrd.trn.detok
=======
cut -d " " -f 2- ${dir}/ref.wrd.trn.lc.rm | detokenizer.perl -l en -q > ${dir}/ref.wrd.trn.lc.rm.detok
detokenizer.perl -l en -q < ${dir}/hyp.wrd.trn.lc.rm > ${dir}/hyp.wrd.trn.lc.rm.detok
>>>>>>> c47a7f87
# NOTE: uttterance IDs are dummy

perl local/wrap-xml.perl en ${xml_src} ${system} < ${dir}/ref.wrd.trn.lc.rm.detok > ${dir}/ref.xml

# segment hypotheses with RWTH tool
<<<<<<< HEAD
# segmentBasedOnMWER.sh ${xml_src} ${xml_src} ${dir}/hyp.wrd.trn.detok ${system} en ${dir}/hyp.wrd.trn.detok.sgm.xml "" 0 || exit 1;
segmentBasedOnMWER.sh ${dir}/ref.xml ${dir}/ref.xml ${dir}/hyp.wrd.trn.detok ${system} en ${dir}/hyp.wrd.trn.detok.sgm.xml "" 0 || exit 1;
sed -e "/<[^>]*>/d" ${dir}/hyp.wrd.trn.detok.sgm.xml | awk '{print $0 "(uttID-"NR")"}' > ${dir}/hyp.wrd.trn.detok.sgm
awk '{print $0 "(uttID-"NR")"}' < ${dir}/ref.wrd.trn.detok > ${dir}/ref.wrd.trn.detok.tmp
mv ${dir}/ref.wrd.trn.detok.tmp ${dir}/ref.wrd.trn.detok
sclite -r ${dir}/ref.wrd.trn.detok trn -h ${dir}/hyp.wrd.trn.detok.sgm trn -i rm -o all stdout > ${dir}/result.wrd.txt
=======
# segmentBasedOnMWER.sh ${xml_src} ${xml_src} ${dir}/hyp.wrd.trn.lc.rm.detok ${system} en ${dir}/hyp.wrd.trn.lc.rm.detok.sgm.xml "" 0 || exit 1;
segmentBasedOnMWER.sh ${dir}/ref.xml ${dir}/ref.xml ${dir}/hyp.wrd.trn.lc.rm.detok ${system} en ${dir}/hyp.wrd.trn.lc.rm.detok.sgm.xml "" 0 || exit 1;
sed -e "/<[^>]*>/d" ${dir}/hyp.wrd.trn.lc.rm.detok.sgm.xml | awk '{print $0 "(uttID-"NR")"}' > ${dir}/hyp.wrd.trn.lc.rm.detok.sgm
awk '{print $0 "(uttID-"NR")"}' < ${dir}/ref.wrd.trn.lc.rm.detok > ${dir}/ref.wrd.trn.lc.rm.detok.tmp
mv ${dir}/ref.wrd.trn.lc.rm.detok.tmp ${dir}/ref.wrd.trn.lc.rm.detok
sclite -r ${dir}/ref.wrd.trn.lc.rm.detok trn -h ${dir}/hyp.wrd.trn.lc.rm.detok.sgm trn -i rm -o all stdout > ${dir}/result.wrd.txt
>>>>>>> c47a7f87

echo "write a WER result in ${dir}/result.wrd.txt"
grep -e Avg -e SPKR -m 2 ${dir}/result.wrd.txt<|MERGE_RESOLUTION|>--- conflicted
+++ resolved
@@ -58,15 +58,8 @@
 lowercase.perl < ${dir}/ref.wrd.trn > ${dir}/ref.wrd.trn.lc
 
 # remove punctuation
-<<<<<<< HEAD
-local/remove_punctuation.pl < ${dir}/hyp.trn | sed -e "s/  / /g" > ${dir}/hyp.trn.tmp
-mv ${dir}/hyp.trn.tmp ${dir}/hyp.trn
-local/remove_punctuation.pl < ${dir}/ref.wrd.trn | sed -e "s/  / /g" > ${dir}/ref.wrd.trn.tmp
-mv ${dir}/ref.wrd.trn.tmp ${dir}/ref.wrd.trn
-=======
 local/remove_punctuation.pl < ${dir}/hyp.trn.lc | sed -e "s/  / /g" > ${dir}/hyp.trn.lc.rm
 local/remove_punctuation.pl < ${dir}/ref.wrd.trn.lc | sed -e "s/  / /g" > ${dir}/ref.wrd.trn.lc.rm
->>>>>>> c47a7f87
 
 if [ ! -z ${bpemodel} ]; then
     spm_decode --model=${bpemodel} --input_format=piece < ${dir}/hyp.trn.lc.rm | sed -e "s/▁/ /g" > ${dir}/hyp.wrd.trn.lc.rm
@@ -75,33 +68,19 @@
 fi
 
 # detokenize
-<<<<<<< HEAD
-cut -d " " -f 2- ${dir}/ref.wrd.trn | detokenizer.perl -l en -q > ${dir}/ref.wrd.trn.detok
-detokenizer.perl -l en -q < ${dir}/hyp.wrd.trn > ${dir}/hyp.wrd.trn.detok
-=======
 cut -d " " -f 2- ${dir}/ref.wrd.trn.lc.rm | detokenizer.perl -l en -q > ${dir}/ref.wrd.trn.lc.rm.detok
 detokenizer.perl -l en -q < ${dir}/hyp.wrd.trn.lc.rm > ${dir}/hyp.wrd.trn.lc.rm.detok
->>>>>>> c47a7f87
 # NOTE: uttterance IDs are dummy
 
 perl local/wrap-xml.perl en ${xml_src} ${system} < ${dir}/ref.wrd.trn.lc.rm.detok > ${dir}/ref.xml
 
 # segment hypotheses with RWTH tool
-<<<<<<< HEAD
-# segmentBasedOnMWER.sh ${xml_src} ${xml_src} ${dir}/hyp.wrd.trn.detok ${system} en ${dir}/hyp.wrd.trn.detok.sgm.xml "" 0 || exit 1;
-segmentBasedOnMWER.sh ${dir}/ref.xml ${dir}/ref.xml ${dir}/hyp.wrd.trn.detok ${system} en ${dir}/hyp.wrd.trn.detok.sgm.xml "" 0 || exit 1;
-sed -e "/<[^>]*>/d" ${dir}/hyp.wrd.trn.detok.sgm.xml | awk '{print $0 "(uttID-"NR")"}' > ${dir}/hyp.wrd.trn.detok.sgm
-awk '{print $0 "(uttID-"NR")"}' < ${dir}/ref.wrd.trn.detok > ${dir}/ref.wrd.trn.detok.tmp
-mv ${dir}/ref.wrd.trn.detok.tmp ${dir}/ref.wrd.trn.detok
-sclite -r ${dir}/ref.wrd.trn.detok trn -h ${dir}/hyp.wrd.trn.detok.sgm trn -i rm -o all stdout > ${dir}/result.wrd.txt
-=======
 # segmentBasedOnMWER.sh ${xml_src} ${xml_src} ${dir}/hyp.wrd.trn.lc.rm.detok ${system} en ${dir}/hyp.wrd.trn.lc.rm.detok.sgm.xml "" 0 || exit 1;
 segmentBasedOnMWER.sh ${dir}/ref.xml ${dir}/ref.xml ${dir}/hyp.wrd.trn.lc.rm.detok ${system} en ${dir}/hyp.wrd.trn.lc.rm.detok.sgm.xml "" 0 || exit 1;
 sed -e "/<[^>]*>/d" ${dir}/hyp.wrd.trn.lc.rm.detok.sgm.xml | awk '{print $0 "(uttID-"NR")"}' > ${dir}/hyp.wrd.trn.lc.rm.detok.sgm
 awk '{print $0 "(uttID-"NR")"}' < ${dir}/ref.wrd.trn.lc.rm.detok > ${dir}/ref.wrd.trn.lc.rm.detok.tmp
 mv ${dir}/ref.wrd.trn.lc.rm.detok.tmp ${dir}/ref.wrd.trn.lc.rm.detok
 sclite -r ${dir}/ref.wrd.trn.lc.rm.detok trn -h ${dir}/hyp.wrd.trn.lc.rm.detok.sgm trn -i rm -o all stdout > ${dir}/result.wrd.txt
->>>>>>> c47a7f87
 
 echo "write a WER result in ${dir}/result.wrd.txt"
 grep -e Avg -e SPKR -m 2 ${dir}/result.wrd.txt