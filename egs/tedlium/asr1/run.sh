#!/bin/bash

# Copyright 2017 Johns Hopkins University (Shinji Watanabe)
#  Apache 2.0  (http://www.apache.org/licenses/LICENSE-2.0)

. ./path.sh
. ./cmd.sh

# general configuration
backend=chainer
stage=-1       # start from -1 if you need to start from data download
<<<<<<< HEAD
=======
gpu=            # will be deprecated, please use ngpu
ngpu=0          # number of gpus ("0" uses cpu, otherwise use gpu)
>>>>>>> 4d6b1ecb
debugmode=1
dumpdir=dump   # directory to dump full features
N=0            # number of minibatches to be used (mainly for debugging). "0" uses all minibatches.
verbose=0      # verbose option
resume=        # Resume the training from snapshot

# feature configuration
do_delta=false # true when using CNN

# network archtecture
# encoder related
etype=vggblstmp     # encoder architecture type
elayers=6
eunits=320
eprojs=320
subsample=1_2_2_1_1 # skip every n frame from input to nth layers
# loss related
ctctype=chainer
# decoder related
dlayers=1
dunits=300
# attention related
atype=location
adim=320
aconv_chans=10
aconv_filts=100

# hybrid CTC/attention
mtlalpha=0.5

# minibatch related
batchsize=30
maxlen_in=800  # if input length  > maxlen_in, batchsize is automatically reduced
maxlen_out=150 # if output length > maxlen_out, batchsize is automatically reduced

# optimization related
opt=adadelta
epochs=15

# rnnlm related
lm_weight=1.0

# decoding parameter
beam_size=20
penalty=0.0
maxlenratio=0.0
minlenratio=0.0
ctc_weight=0.3
recog_model=acc.best # set a model to be used for decoding: 'acc.best' or 'loss.best'

# exp tag
tag="" # tag for managing experiments.

#Multi-GPU configuration
num_gpu=0         # use 1 when using GPU on slurm/grid engine, use 2 when you want to use 2 cores, otherwise 0 (CPU)
. utils/parse_options.sh || exit 1;
. ./path.sh
. ./cmd.sh

<<<<<<< HEAD
if [[ $(hostname -f) == *.clsp.jhu.edu ]] ; then
    export CUDA_VISIBLE_DEVICES=$(/usr/local/bin/free-gpu -n $num_gpu)
=======
. ./path.sh
. ./cmd.sh

# check gpu option usage
if [ ! -z $gpu ]; then
    echo "WARNING: --gpu option will be deprecated."
    echo "WARNING: please use --ngpu option."
    if [ $gpu -eq -1 ]; then
        ngpu=0
    else
        ngpu=1
    fi
fi

# only for CLSP
if [[ $(hostname -f) == *.clsp.jhu.edu ]] ; then
    export CUDA_VISIBLE_DEVICES=$(/usr/local/bin/free-gpu -n $ngpu)
>>>>>>> 4d6b1ecb
fi

# Set bash to 'debug' mode, it will exit on :
# -e 'error', -u 'undefined variable', -o ... 'error in pipeline', -x 'print commands',
set -e
set -u
set -o pipefail

train_set=train_trim
train_dev=dev_trim
recog_set="dev test"

if [ ${stage} -le -1 ]; then
    echo "stage -1: Data Download"
    local/download_data.sh
fi

if [ ${stage} -le 0 ]; then
    ### Task dependent. You have to make data the following preparation part by yourself.
    ### But you can utilize Kaldi recipes in most cases
    echo "stage 0: Data preparation"
    local/prepare_data.sh
    for dset in dev test train; do
    utils/data/modify_speaker_info.sh --seconds-per-spk-max 180 data/${dset}.orig data/${dset}
    done
fi

feat_tr_dir=${dumpdir}/${train_set}/delta${do_delta}; mkdir -p ${feat_tr_dir}
feat_dt_dir=${dumpdir}/${train_dev}/delta${do_delta}; mkdir -p ${feat_dt_dir}
if [ ${stage} -le 1 ]; then
    ### Task dependent. You have to design training and dev sets by yourself.
    ### But you can utilize Kaldi recipes in most cases
    echo "stage 1: Feature Generation"
    fbankdir=fbank
    # Generate the fbank features; by default 80-dimensional fbanks with pitch on each frame
    for x in test dev train; do
        steps/make_fbank_pitch.sh --cmd "$train_cmd" --nj 32 data/${x} exp/make_fbank/${x} ${fbankdir}
    done

    # remove utt having more than 2000 frames or less than 10 frames or
    # remove utt having more than 400 characters or no more than 0 characters
    remove_longshortdata.sh --maxchars 400 data/train data/${train_set}
    remove_longshortdata.sh --maxchars 400 data/dev data/${train_dev}

    # compute global CMVN
    compute-cmvn-stats scp:data/${train_set}/feats.scp data/${train_set}/cmvn.ark

    # dump features for training
    dump.sh --cmd "$train_cmd" --nj 32 --do_delta $do_delta \
        data/${train_set}/feats.scp data/${train_set}/cmvn.ark exp/dump_feats/train ${feat_tr_dir}
    dump.sh --cmd "$train_cmd" --nj 32 --do_delta $do_delta \
        data/${train_dev}/feats.scp data/${train_set}/cmvn.ark exp/dump_feats/dev ${feat_dt_dir}
fi

dict=data/lang_1char/${train_set}_units.txt
echo "dictionary: ${dict}"
if [ ${stage} -le 2 ]; then
    ### Task dependent. You have to check non-linguistic symbols used in the corpus.
    echo "stage 2: Dictionary and Json Data Preparation"
    mkdir -p data/lang_1char/
    echo "<unk> 1" > ${dict} # <unk> must be 1, 0 will be used for "blank" in CTC
    text2token.py -s 1 -n 1 data/${train_set}/text | cut -f 2- -d" " | tr " " "\n" \
    | sort | uniq | grep -v -e '^\s*$' | awk '{print $0 " " NR+1}' >> ${dict}
    wc -l ${dict}

    # make json labels
    data2json.sh --feat ${feat_tr_dir}/feats.scp \
         data/${train_set} ${dict} > ${feat_tr_dir}/data.json
    data2json.sh --feat ${feat_dt_dir}/feats.scp \
         data/${train_dev} ${dict} > ${feat_dt_dir}/data.json
fi

if [ -z ${tag} ]; then
    expdir=exp/${train_set}_${etype}_e${elayers}_subsample${subsample}_unit${eunits}_proj${eprojs}_ctc${ctctype}_d${dlayers}_unit${dunits}_${atype}_adim${adim}_aconvc${aconv_chans}_aconvf${aconv_filts}_mtlalpha${mtlalpha}_${opt}_bs${batchsize}_mli${maxlen_in}_mlo${maxlen_out}
    if ${do_delta}; then
        expdir=${expdir}_delta
    fi
else
    expdir=exp/${train_set}_${tag}
fi
mkdir -p ${expdir}

# It takes a few days. If you just want to end-to-end ASR without LM,
# you can skip this and remove --rnnlm option in the recognition (stage 5)
lmexpdir=exp/train_rnnlm_2layer_bs2048
mkdir -p ${lmexpdir}
if [ ${stage} -le 3 ]; then
    echo "stage 3: LM Preparation"
    lmdatadir=data/local/lm_train
    [ ! -e ${lmdatadir} ] && mkdir -p ${lmdatadir}
    gunzip -c db/TEDLIUM_release2/LM/*.en.gz | sed 's/ <\/s>//g' | local/join_suffix.py \
        | text2token.py -n 1 | perl -pe 's/\n/ <eos> /g' \
        > ${lmdatadir}/train.txt
    text2token.py -s 1 -n 1 data/dev/text | cut -f 2- -d" " | perl -pe 's/\n/ <eos> /g' \
        > ${lmdatadir}/valid.txt
<<<<<<< HEAD
    ${cuda_cmd} --gpu ${num_gpu} ${lmexpdir}/train.log \
=======
    # use only 1 gpu
    if [ ${ngpu} -gt 1 ]; then
        echo "LM training does not support multi-gpu. signle gpu will be used."
        lmngpu=1
    else
        lmngpu=0
    fi
    ${cuda_cmd} ${lmexpdir}/train.log \
>>>>>>> 4d6b1ecb
        lm_train.py \
        --ngpu ${lmngpu} \
        --backend ${backend} \
        --verbose 1 \
        --outdir ${lmexpdir} \
        --train-label ${lmdatadir}/train.txt \
        --valid-label ${lmdatadir}/valid.txt \
        --dict ${dict}
fi

if [ ${stage} -le 4 ]; then
<<<<<<< HEAD
    echo "stage 3: Network Training"
    ${cuda_cmd} --gpu ${num_gpu} ${expdir}/train.log \
        asr_train.py \
        --gpu ${num_gpu} \
=======
    echo "stage 4: Network Training"
    ${cuda_cmd} --gpu ${ngpu} ${expdir}/train.log \
        asr_train.py \
        --ngpu ${ngpu} \
>>>>>>> 4d6b1ecb
        --backend ${backend} \
        --outdir ${expdir}/results \
        --debugmode ${debugmode} \
        --dict ${dict} \
        --debugdir ${expdir} \
        --minibatches ${N} \
        --verbose ${verbose} \
        --resume ${resume} \
        --train-feat scp:${feat_tr_dir}/feats.scp \
        --valid-feat scp:${feat_dt_dir}/feats.scp \
        --train-label ${feat_tr_dir}/data.json \
        --valid-label ${feat_dt_dir}/data.json \
        --etype ${etype} \
        --elayers ${elayers} \
        --eunits ${eunits} \
        --eprojs ${eprojs} \
        --subsample ${subsample} \
        --ctc_type ${ctctype} \
        --dlayers ${dlayers} \
        --dunits ${dunits} \
        --atype ${atype} \
        --adim ${adim} \
        --aconv-chans ${aconv_chans} \
        --aconv-filts ${aconv_filts} \
        --mtlalpha ${mtlalpha} \
        --batch-size ${batchsize} \
        --maxlen-in ${maxlen_in} \
        --maxlen-out ${maxlen_out} \
        --opt ${opt} \
        --epochs ${epochs}
fi

if [ ${stage} -le 5 ]; then
    echo "stage 5: Decoding"
    nj=32

    for rtask in ${recog_set}; do
    (
        decode_dir=decode_${rtask}_beam${beam_size}_e${recog_model}_p${penalty}_len${minlenratio}-${maxlenratio}_ctcw${ctc_weight}_rnnlm${lm_weight}

        # split data
        data=data/${rtask}
        split_data.sh --per-utt ${data} ${nj};
        sdata=${data}/split${nj}utt;

        # feature extraction
        feats="ark,s,cs:apply-cmvn --norm-vars=true data/${train_set}/cmvn.ark scp:${sdata}/JOB/feats.scp ark:- |"
        if ${do_delta}; then
        feats="$feats add-deltas ark:- ark:- |"
        fi

        # make json labels for recognition
        data2json.sh ${data} ${dict} > ${data}/data.json

        #### use CPU for decoding
<<<<<<< HEAD
        num_gpu=0

        ${decode_cmd} JOB=1:${nj} ${expdir}/${decode_dir}/log/decode.JOB.log \
            asr_recog.py \
            --gpu ${num_gpu} \
=======
        ngpu=0

        ${decode_cmd} JOB=1:${nj} ${expdir}/${decode_dir}/log/decode.JOB.log \
            asr_recog.py \
            --ngpu ${ngpu} \
>>>>>>> 4d6b1ecb
            --backend ${backend} \
            --debugmode ${debugmode} \
            --verbose ${verbose} \
            --recog-feat "$feats" \
            --recog-label ${data}/data.json \
            --result-label ${expdir}/${decode_dir}/data.JOB.json \
            --model ${expdir}/results/model.${recog_model}  \
            --model-conf ${expdir}/results/model.conf  \
            --beam-size ${beam_size} \
            --penalty ${penalty} \
            --maxlenratio ${maxlenratio} \
            --minlenratio ${minlenratio} \
            --ctc-weight ${ctc_weight} \
            --rnnlm ${lmexpdir}/rnnlm.model.best \
            --lm-weight ${lm_weight} &
        wait

        score_sclite.sh --wer true ${expdir}/${decode_dir} ${dict}

    ) &
    done
    wait
    echo "Finished"
fi
<|MERGE_RESOLUTION|>--- conflicted
+++ resolved
@@ -9,11 +9,8 @@
 # general configuration
 backend=chainer
 stage=-1       # start from -1 if you need to start from data download
-<<<<<<< HEAD
-=======
 gpu=            # will be deprecated, please use ngpu
 ngpu=0          # number of gpus ("0" uses cpu, otherwise use gpu)
->>>>>>> 4d6b1ecb
 debugmode=1
 dumpdir=dump   # directory to dump full features
 N=0            # number of minibatches to be used (mainly for debugging). "0" uses all minibatches.
@@ -67,16 +64,8 @@
 # exp tag
 tag="" # tag for managing experiments.
 
-#Multi-GPU configuration
-num_gpu=0         # use 1 when using GPU on slurm/grid engine, use 2 when you want to use 2 cores, otherwise 0 (CPU)
 . utils/parse_options.sh || exit 1;
-. ./path.sh
-. ./cmd.sh
-
-<<<<<<< HEAD
-if [[ $(hostname -f) == *.clsp.jhu.edu ]] ; then
-    export CUDA_VISIBLE_DEVICES=$(/usr/local/bin/free-gpu -n $num_gpu)
-=======
+
 . ./path.sh
 . ./cmd.sh
 
@@ -94,7 +83,6 @@
 # only for CLSP
 if [[ $(hostname -f) == *.clsp.jhu.edu ]] ; then
     export CUDA_VISIBLE_DEVICES=$(/usr/local/bin/free-gpu -n $ngpu)
->>>>>>> 4d6b1ecb
 fi
 
 # Set bash to 'debug' mode, it will exit on :
@@ -190,9 +178,6 @@
         > ${lmdatadir}/train.txt
     text2token.py -s 1 -n 1 data/dev/text | cut -f 2- -d" " | perl -pe 's/\n/ <eos> /g' \
         > ${lmdatadir}/valid.txt
-<<<<<<< HEAD
-    ${cuda_cmd} --gpu ${num_gpu} ${lmexpdir}/train.log \
-=======
     # use only 1 gpu
     if [ ${ngpu} -gt 1 ]; then
         echo "LM training does not support multi-gpu. signle gpu will be used."
@@ -201,7 +186,6 @@
         lmngpu=0
     fi
     ${cuda_cmd} ${lmexpdir}/train.log \
->>>>>>> 4d6b1ecb
         lm_train.py \
         --ngpu ${lmngpu} \
         --backend ${backend} \
@@ -213,17 +197,10 @@
 fi
 
 if [ ${stage} -le 4 ]; then
-<<<<<<< HEAD
-    echo "stage 3: Network Training"
-    ${cuda_cmd} --gpu ${num_gpu} ${expdir}/train.log \
-        asr_train.py \
-        --gpu ${num_gpu} \
-=======
     echo "stage 4: Network Training"
     ${cuda_cmd} --gpu ${ngpu} ${expdir}/train.log \
         asr_train.py \
         --ngpu ${ngpu} \
->>>>>>> 4d6b1ecb
         --backend ${backend} \
         --outdir ${expdir}/results \
         --debugmode ${debugmode} \
@@ -279,19 +256,11 @@
         data2json.sh ${data} ${dict} > ${data}/data.json
 
         #### use CPU for decoding
-<<<<<<< HEAD
-        num_gpu=0
-
-        ${decode_cmd} JOB=1:${nj} ${expdir}/${decode_dir}/log/decode.JOB.log \
-            asr_recog.py \
-            --gpu ${num_gpu} \
-=======
         ngpu=0
 
         ${decode_cmd} JOB=1:${nj} ${expdir}/${decode_dir}/log/decode.JOB.log \
             asr_recog.py \
             --ngpu ${ngpu} \
->>>>>>> 4d6b1ecb
             --backend ${backend} \
             --debugmode ${debugmode} \
             --verbose ${verbose} \
