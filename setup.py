--- conflicted
+++ resolved
@@ -26,13 +26,9 @@
         'inflect>=1.0.0',
         'unidecode>=1.0.22',
         'editdistance==0.5.2',
-<<<<<<< HEAD
         'h5py',
-         ],
-=======
         'tensorboardX>=1.4',
         'pillow>=5.3.0'],
->>>>>>> 7e6d9b64
     'setup': ['numpy', 'pytest-runner'],
     'test': [
         'pytest>=3.3.0',
