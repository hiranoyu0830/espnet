#!/usr/bin/env python

# Copyright 2017 Johns Hopkins University (Shinji Watanabe)
#  Apache 2.0  (http://www.apache.org/licenses/LICENSE-2.0)


from __future__ import division

import argparse
import logging
import math

import editdistance

import chainer
import numpy as np
import six
import torch

from itertools import groupby

from chainer import reporter

from espnet.nets.asr_interface import ASRInterface
from espnet.nets.e2e_asr_common import label_smoothing_dist
from espnet.nets.pytorch_backend.attentions import att_for
from espnet.nets.pytorch_backend.ctc import ctc_for
from espnet.nets.pytorch_backend.decoders import decoder_for
from espnet.nets.pytorch_backend.encoders import encoder_for
from espnet.nets.pytorch_backend.nets_utils import pad_list
from espnet.nets.pytorch_backend.nets_utils import to_device
from espnet.nets.pytorch_backend.nets_utils import to_torch_tensor

CTC_LOSS_THRESHOLD = 10000


class Reporter(chainer.Chain):
    """A chainer reporter wrapper"""

    def report(self, loss_ctc, loss_att, acc, cer_ctc, cer, wer, mtl_loss):
        reporter.report({'loss_ctc': loss_ctc}, self)
        reporter.report({'loss_att': loss_att}, self)
        reporter.report({'acc': acc}, self)
        reporter.report({'cer_ctc': cer_ctc}, self)
        reporter.report({'cer': cer}, self)
        reporter.report({'wer': wer}, self)
        logging.info('mtl loss:' + str(mtl_loss))
        reporter.report({'loss': mtl_loss}, self)


class E2E(ASRInterface, torch.nn.Module):
    """E2E module

    :param int idim: dimension of inputs
    :param int odim: dimension of outputs
    :param Namespace args: argument Namespace containing options
    """

    def __init__(self, idim, odim, args):
        torch.nn.Module.__init__(self)
        self.mtlalpha = args.mtlalpha
        assert 0.0 <= self.mtlalpha <= 1.0, "mtlalpha should be [0.0, 1.0]"
        self.etype = args.etype
        self.verbose = args.verbose
        self.char_list = args.char_list
        self.outdir = args.outdir
        self.space = args.sym_space
        self.blank = args.sym_blank
        self.reporter = Reporter()

        # below means the last number becomes eos/sos ID
        # note that sos/eos IDs are identical
        self.sos = odim - 1
        self.eos = odim - 1

        # subsample info
        # +1 means input (+1) and layers outputs (args.elayer)
        subsample = np.ones(args.elayers + 1, dtype=np.int)
        if args.etype.endswith("p") and not args.etype.startswith("vgg"):
            ss = args.subsample.split("_")
            for j in range(min(args.elayers + 1, len(ss))):
                subsample[j] = int(ss[j])
        else:
            logging.warning(
                'Subsampling is not performed for vgg*. It is performed in max pooling layers at CNN.')
        logging.info('subsample: ' + ' '.join([str(x) for x in subsample]))
        self.subsample = subsample

        # label smoothing info
        if args.lsm_type:
            logging.info("Use label smoothing with " + args.lsm_type)
            labeldist = label_smoothing_dist(odim, args.lsm_type, transcript=args.train_json)
        else:
            labeldist = None

        if args.use_frontend:
            # Relative importing because of using python3 syntax
            from espnet.nets.pytorch_backend.frontends.feature_transform \
                import feature_transform_for
            from espnet.nets.pytorch_backend.frontends.frontend \
                import frontend_for

            self.frontend = frontend_for(args, idim)
            self.feature_transform = feature_transform_for(args, (idim - 1) * 2)
            idim = args.n_mels
        else:
            self.frontend = None

        # encoder
        self.enc = encoder_for(args, idim, self.subsample)
        # ctc
        self.ctc = ctc_for(args, odim)
        # attention
        self.att = att_for(args)
        # decoder
        self.dec = decoder_for(args, odim, self.sos, self.eos, self.att, labeldist)

        # weight initialization
        self.init_like_chainer()

        # options for beam search
        if 'report_cer' in vars(args) and (args.report_cer or args.report_wer):
            recog_args = {'beam_size': args.beam_size, 'penalty': args.penalty,
                          'ctc_weight': args.ctc_weight, 'maxlenratio': args.maxlenratio,
                          'minlenratio': args.minlenratio, 'lm_weight': args.lm_weight,
                          'rnnlm': args.rnnlm, 'nbest': args.nbest,
                          'space': args.sym_space, 'blank': args.sym_blank}

            self.recog_args = argparse.Namespace(**recog_args)
            self.report_cer = args.report_cer
            self.report_wer = args.report_wer
        else:
            self.report_cer = False
            self.report_wer = False
        self.rnnlm = None

        self.logzero = -10000000000.0
        self.loss = None
        self.acc = None

    def init_like_chainer(self):
        """Initialize weight like chainer

        chainer basically uses LeCun way: W ~ Normal(0, fan_in ** -0.5), b = 0
        pytorch basically uses W, b ~ Uniform(-fan_in**-0.5, fan_in**-0.5)

        however, there are two exceptions as far as I know.
        - EmbedID.W ~ Normal(0, 1)
        - LSTM.upward.b[forget_gate_range] = 1 (but not used in NStepLSTM)
        """

        def lecun_normal_init_parameters(module):
            for p in module.parameters():
                data = p.data
                if data.dim() == 1:
                    # bias
                    data.zero_()
                elif data.dim() == 2:
                    # linear weight
                    n = data.size(1)
                    stdv = 1. / math.sqrt(n)
                    data.normal_(0, stdv)
                elif data.dim() in (3, 4):
                    # conv weight
                    n = data.size(1)
                    for k in data.size()[2:]:
                        n *= k
                    stdv = 1. / math.sqrt(n)
                    data.normal_(0, stdv)
                else:
                    raise NotImplementedError

        def set_forget_bias_to_one(bias):
            n = bias.size(0)
            start, end = n // 4, n // 2
            bias.data[start:end].fill_(1.)

        lecun_normal_init_parameters(self)
        # exceptions
        # embed weight ~ Normal(0, 1)
        self.dec.embed.weight.data.normal_(0, 1)
        # forget-bias = 1.0
        # https://discuss.pytorch.org/t/set-forget-gate-bias-of-lstm/1745
        for l in six.moves.range(len(self.dec.decoder)):
            set_forget_bias_to_one(self.dec.decoder[l].bias_ih)

    def forward(self, xs_pad, ilens, ys_pad):
        """E2E forward

        :param torch.Tensor xs_pad: batch of padded input sequences (B, Tmax, idim)
        :param torch.Tensor ilens: batch of lengths of input sequences (B)
        :param torch.Tensor ys_pad: batch of padded character id sequence tensor (B, Lmax)
        :return: ctc loass value
        :rtype: torch.Tensor
        :return: attention loss value
        :rtype: torch.Tensor
        :return: accuracy in attention decoder
        :rtype: float
        """
        # 0. Frontend
        if self.frontend is not None:
            hs_pad, hlens, mask = self.frontend(to_torch_tensor(xs_pad), ilens)
            hs_pad, hlens = self.feature_transform(hs_pad, hlens)
        else:
            hs_pad, hlens = xs_pad, ilens

        # 1. Encoder
        hs_pad, hlens, _ = self.enc(hs_pad, hlens)

        # 2. CTC loss
        if self.mtlalpha == 0:
            self.loss_ctc = None
        else:
            self.loss_ctc = self.ctc(hs_pad, hlens, ys_pad)

        # 3. attention loss
        if self.mtlalpha == 1:
            self.loss_att, acc = None, None
        else:
            self.loss_att, acc = self.dec(hs_pad, hlens, ys_pad)
        self.acc = acc

        # 4. compute cer without beam search
        if self.mtlalpha == 0:
            cer_ctc = None
        else:
            cers = []

            y_hats = self.ctc.argmax(hs_pad).data
            for i, y in enumerate(y_hats):
                y_hat = [x[0] for x in groupby(y)]
                y_true = ys_pad[i]

                seq_hat = [self.char_list[int(idx)] for idx in y_hat if int(idx) != -1]
                seq_true = [self.char_list[int(idx)] for idx in y_true if int(idx) != -1]
                seq_hat_text = "".join(seq_hat).replace(self.space, ' ')
                seq_hat_text = seq_hat_text.replace(self.blank, '')
                seq_true_text = "".join(seq_true).replace(self.space, ' ')

                hyp_chars = seq_hat_text.replace(' ', '')
                ref_chars = seq_true_text.replace(' ', '')
                if len(ref_chars) > 0:
                    cers.append(editdistance.eval(hyp_chars, ref_chars) / len(ref_chars))

            cer_ctc = sum(cers) / len(cers) if cers else None

        # 5. compute cer/wer
        if self.training or not (self.report_cer or self.report_wer):
            cer, wer = 0.0, 0.0
            # oracle_cer, oracle_wer = 0.0, 0.0
        else:
            if self.recog_args.ctc_weight > 0.0:
                lpz = self.ctc.log_softmax(hs_pad).data
            else:
                lpz = None

            word_eds, word_ref_lens, char_eds, char_ref_lens = [], [], [], []
            nbest_hyps = self.dec.recognize_beam_batch(hs_pad, torch.tensor(hlens), lpz,
                                                       self.recog_args, self.char_list,
                                                       self.rnnlm)
            # remove <sos> and <eos>
            y_hats = [nbest_hyp[0]['yseq'][1:-1] for nbest_hyp in nbest_hyps]
            for i, y_hat in enumerate(y_hats):
                y_true = ys_pad[i]

                seq_hat = [self.char_list[int(idx)] for idx in y_hat if int(idx) != -1]
                seq_true = [self.char_list[int(idx)] for idx in y_true if int(idx) != -1]
                seq_hat_text = "".join(seq_hat).replace(self.recog_args.space, ' ')
                seq_hat_text = seq_hat_text.replace(self.recog_args.blank, '')
                seq_true_text = "".join(seq_true).replace(self.recog_args.space, ' ')

                hyp_words = seq_hat_text.split()
                ref_words = seq_true_text.split()
                word_eds.append(editdistance.eval(hyp_words, ref_words))
                word_ref_lens.append(len(ref_words))
                hyp_chars = seq_hat_text.replace(' ', '')
                ref_chars = seq_true_text.replace(' ', '')
                char_eds.append(editdistance.eval(hyp_chars, ref_chars))
                char_ref_lens.append(len(ref_chars))

            wer = 0.0 if not self.report_wer else float(sum(word_eds)) / sum(word_ref_lens)
            cer = 0.0 if not self.report_cer else float(sum(char_eds)) / sum(char_ref_lens)

        alpha = self.mtlalpha
        if alpha == 0:
            self.loss = self.loss_att
            loss_att_data = float(self.loss_att)
            loss_ctc_data = None
        elif alpha == 1:
            self.loss = self.loss_ctc
            loss_att_data = None
            loss_ctc_data = float(self.loss_ctc)
        else:
            self.loss = alpha * self.loss_ctc + (1 - alpha) * self.loss_att
            loss_att_data = float(self.loss_att)
            loss_ctc_data = float(self.loss_ctc)

        loss_data = float(self.loss)
        if loss_data < CTC_LOSS_THRESHOLD and not math.isnan(loss_data):
            self.reporter.report(loss_ctc_data, loss_att_data, acc, cer_ctc, cer, wer, loss_data)
        else:
            logging.warning('loss (=%f) is not correct', loss_data)
<<<<<<< HEAD
        return self.loss
=======

        # Note(kamo): In order to work with DataParallel, on pytorch==0.4,
        # the return value must be torch.CudaTensor, or tuple/list/dict of it.
        # Neither CPUTensor nor float/int value can be used
        # because NCCL communicates between GPU devices.
        device = next(self.parameters()).device
        acc = torch.tensor([acc], device=device) if acc is not None else None
        cer = torch.tensor([cer], device=device)
        wer = torch.tensor([wer], device=device)
        return self.loss, loss_ctc, loss_att, acc, cer, wer
>>>>>>> a58b032d

    def recognize(self, x, recog_args, char_list, rnnlm=None):
        """E2E beam search

        :param ndarray x: input acoustic feature (T, D)
        :param Namespace recog_args: argument Namespace containing options
        :param list char_list: list of characters
        :param torch.nn.Module rnnlm: language model module
        :return: N-best decoding results
        :rtype: list
        """
        prev = self.training
        self.eval()
        ilens = [x.shape[0]]

        # subsample frame
        x = x[::self.subsample[0], :]
        h = to_device(self, to_torch_tensor(x).float())
        # make a utt list (1) to use the same interface for encoder
        hs = h.contiguous().unsqueeze(0)

        # 0. Frontend
        if self.frontend is not None:
            enhanced, hlens, mask = self.frontend(hs, ilens)
            hs, hlens = self.feature_transform(enhanced, hlens)
        else:
            hs, hlens = hs, ilens

        # 1. encoder
        hs, _, _ = self.enc(hs, hlens)

        # calculate log P(z_t|X) for CTC scores
        if recog_args.ctc_weight > 0.0:
            lpz = self.ctc.log_softmax(hs)[0]
        else:
            lpz = None

        # 2. Decoder
        # decode the first utterance
        y = self.dec.recognize_beam(hs[0], lpz, recog_args, char_list, rnnlm)

        if prev:
            self.train()

        return y

    def recognize_batch(self, xs, recog_args, char_list, rnnlm=None):
        """E2E beam search

        :param list xs: list of input acoustic feature arrays [(T_1, D), (T_2, D), ...]
        :param Namespace recog_args: argument Namespace containing options
        :param list char_list: list of characters
        :param torch.nn.Module rnnlm: language model module
        :return: N-best decoding results
        :rtype: list
        """
        prev = self.training
        self.eval()
        ilens = np.fromiter((xx.shape[0] for xx in xs), dtype=np.int64)

        # subsample frame
        xs = [xx[::self.subsample[0], :] for xx in xs]
        xs = [to_device(self, to_torch_tensor(xx).float()) for xx in xs]
        xs_pad = pad_list(xs, 0.0)

        # 0. Frontend
        if self.frontend is not None:
            enhanced, hlens, mask = self.frontend(xs_pad, ilens)
            hs_pad, hlens = self.feature_transform(enhanced, hlens)
        else:
            hs_pad, hlens = xs_pad, ilens

        # 1. encoder
        hs_pad, hlens, _ = self.enc(hs_pad, hlens)

        # calculate log P(z_t|X) for CTC scores
        if recog_args.ctc_weight > 0.0:
            lpz = self.ctc.log_softmax(hs_pad)
        else:
            lpz = None

        # 2. decoder
        hlens = torch.tensor(list(map(int, hlens)))  # make sure hlens is tensor
        y = self.dec.recognize_beam_batch(hs_pad, hlens, lpz, recog_args, char_list, rnnlm)

        if prev:
            self.train()
        return y

    def enhance(self, xs):
        """Forwarding only the frontend stage

        :param ndarray xs: input acoustic feature (T, C, F)
        """

        if self.frontend is None:
            raise RuntimeError('Frontend does\'t exist')
        prev = self.training
        self.eval()
        ilens = np.fromiter((xx.shape[0] for xx in xs), dtype=np.int64)

        # subsample frame
        xs = [xx[::self.subsample[0], :] for xx in xs]
        xs = [to_device(self, to_torch_tensor(xx).float()) for xx in xs]
        xs_pad = pad_list(xs, 0.0)
        enhanced, hlensm, mask = self.frontend(xs_pad, ilens)
        if prev:
            self.train()
        return enhanced.cpu().numpy(), mask.cpu().numpy(), ilens

    def calculate_all_attentions(self, xs_pad, ilens, ys_pad):
        """E2E attention calculation

        :param torch.Tensor xs_pad: batch of padded input sequences (B, Tmax, idim)
        :param torch.Tensor ilens: batch of lengths of input sequences (B)
        :param torch.Tensor ys_pad: batch of padded character id sequence tensor (B, Lmax)
        :return: attention weights with the following shape,
            1) multi-head case => attention weights (B, H, Lmax, Tmax),
            2) other case => attention weights (B, Lmax, Tmax).
        :rtype: float ndarray
        """
        with torch.no_grad():
            # 0. Frontend
            if self.frontend is not None:
                hs_pad, hlens, mask = self.frontend(to_torch_tensor(xs_pad), ilens)
                hs_pad, hlens = self.feature_transform(hs_pad, hlens)
            else:
                hs_pad, hlens = xs_pad, ilens

            # 1. Encoder
            hpad, hlens, _ = self.enc(hs_pad, hlens)

            # 2. Decoder
            att_ws = self.dec.calculate_all_attentions(hpad, hlens, ys_pad)

        return att_ws

    def subsample_frames(self, x):
        # subsample frame
        x = x[::self.subsample[0], :]
        ilen = [x.shape[0]]
        h = to_device(self, torch.from_numpy(
            np.array(x, dtype=np.float32)))
        h.contiguous()
        return h, ilen


# TODO(pzelasko): Currently allows half-streaming only; needs streaming attention decoder implementation
class StreamingE2E(object):
    """Convenience wrapper over E2E class for streaming recognitions.

    Not recommended for GPUs.
    """

    def __init__(self, e2e, recog_args, char_list, rnnlm=None):
        """StreamingE2E constructor.

        :param E2E e2e: E2E ASR object
        :param recog_args: arguments for "recognize" method of E2E
        """
        self._e2e = e2e
        self._recog_args = recog_args
        self._char_list = char_list
        self._rnnlm = rnnlm

        self._e2e.eval()

        self._offset = 0
        self._previous_encoder_recurrent_state = None
        self._encoder_states = []
        self._ctc_posteriors = []
        self._last_recognition = None

        assert self._recog_args.ctc_weight > 0.0, "StreamingE2E works only with combined CTC and attention decoders."

    def accept_input(self, x):
        """Call this method each time a new batch of input is available."""

        h, ilen = self._e2e.subsample_frames(x)

        # Streaming encoder
        h, _, self._previous_encoder_recurrent_state = self._e2e.enc(
            h.unsqueeze(0),
            ilen,
            self._previous_encoder_recurrent_state
        )
        self._encoder_states.append(h.squeeze(0))

        # CTC posteriors for the incoming audio
        self._ctc_posteriors.append(self._e2e.ctc.log_softmax(h).squeeze(0))

    def _input_window_for_decoder(self, use_all=False):
        if use_all:
            return torch.cat(self._encoder_states, dim=0), torch.cat(self._ctc_posteriors, dim=0)

        def select_unprocessed_windows(window_tensors):
            last_offset = self._offset
            offset_traversed = 0
            selected_windows = []
            for es in window_tensors:
                if offset_traversed > last_offset:
                    selected_windows.append(es)
                    continue
                offset_traversed += es.size(1)
            return torch.cat(selected_windows, dim=0)

        return (
            select_unprocessed_windows(self._encoder_states),
            select_unprocessed_windows(self._ctc_posteriors)
        )

    def decode_with_attention_offline(self):
        """Run the attention decoder offline.

        Works even if the previous layers (encoder and CTC decoder) were being run in the online mode.
        This method should be run after all the audio has been consumed.
        This is used mostly to compare the results between offline and online implementation of the previous layers.
        """
        h, lpz = self._input_window_for_decoder(use_all=True)

        return self._e2e.dec.recognize_beam(h, lpz, self._recog_args, self._char_list, self._rnnlm)<|MERGE_RESOLUTION|>--- conflicted
+++ resolved
@@ -300,20 +300,8 @@
             self.reporter.report(loss_ctc_data, loss_att_data, acc, cer_ctc, cer, wer, loss_data)
         else:
             logging.warning('loss (=%f) is not correct', loss_data)
-<<<<<<< HEAD
         return self.loss
-=======
-
-        # Note(kamo): In order to work with DataParallel, on pytorch==0.4,
-        # the return value must be torch.CudaTensor, or tuple/list/dict of it.
-        # Neither CPUTensor nor float/int value can be used
-        # because NCCL communicates between GPU devices.
-        device = next(self.parameters()).device
-        acc = torch.tensor([acc], device=device) if acc is not None else None
-        cer = torch.tensor([cer], device=device)
-        wer = torch.tensor([wer], device=device)
-        return self.loss, loss_ctc, loss_att, acc, cer, wer
->>>>>>> a58b032d
+
 
     def recognize(self, x, recog_args, char_list, rnnlm=None):
         """E2E beam search
