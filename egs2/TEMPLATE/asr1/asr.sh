#!/usr/bin/env bash

# Set bash to 'debug' mode, it will exit on :
# -e 'error', -u 'undefined variable', -o ... 'error in pipeline', -x 'print commands',
set -e
set -u
set -o pipefail

log() {
    local fname=${BASH_SOURCE[1]##*/}
    echo -e "$(date '+%Y-%m-%dT%H:%M:%S') (${fname}:${BASH_LINENO[0]}:${FUNCNAME[1]}) $*"
}
min() {
  local a b
  a=$1
  for b in "$@"; do
      if [ "${b}" -le "${a}" ]; then
          a="${b}"
      fi
  done
  echo "${a}"
}

SECONDS=0

# General configuration
stage=1              # Processes starts from the specified stage.
stop_stage=10000     # Processes is stopped at the specified stage.
skip_stages=         # Spicify the stage to be skipped
skip_data_prep=false # Skip data preparation stages.
skip_train=false     # Skip training stages.
skip_eval=false      # Skip decoding and evaluation stages.
skip_upload=true # Skip packing and uploading to zenodo
skip_upload_hf=true  # Skip uploading to hugging face stages.
eval_valid_set=false # Run decoding for the validation set
ngpu=1               # The number of gpus ("0" uses cpu, otherwise use gpu).
num_nodes=1          # The number of nodes.
nj=32                # The number of parallel jobs.
inference_nj=32      # The number of parallel jobs in decoding.
gpu_inference=false  # Whether to perform gpu decoding.
dumpdir=dump         # Directory to dump features.
expdir=exp           # Directory to save experiments.
python=python3       # Specify python to execute espnet commands.

# Data preparation related
local_data_opts= # The options given to local/data.sh.
post_process_local_data_opts= # The options given to local/data.sh for additional processing in stage 4.
auxiliary_data_tags= # the names of training data for auxiliary tasks

# Speed perturbation related
speed_perturb_factors=  # perturbation factors, e.g. "0.9 1.0 1.1" (separated by space).

# Feature extraction related
feats_type=raw       # Feature type (raw, raw_copy, fbank_pitch, or extracted).
audio_format=flac    # Audio format: wav, flac, wav.ark, flac.ark  (only in feats_type=raw).
multi_columns_input_wav_scp=false  # Enable multi columns mode for input wav.scp for format_wav_scp.py
multi_columns_output_wav_scp=false # Enable multi columns mode for output wav.scp for format_wav_scp.py
fs=16k               # Sampling rate.
min_wav_duration=0.1 # Minimum duration in second.
max_wav_duration=20  # Maximum duration in second.

# Tokenization related
token_type=bpe      # Tokenization type (char or bpe).
nbpe=30             # The number of BPE vocabulary.
bpemode=unigram     # Mode of BPE (unigram or bpe).
oov="<unk>"         # Out of vocabulary symbol.
blank="<blank>"     # CTC blank symbol
sos_eos="<sos/eos>" # sos and eos symbole
bpe_input_sentence_size=100000000 # Size of input sentence for BPE.
bpe_nlsyms=         # non-linguistic symbols list, separated by a comma or a file containing 1 symbol per line, for BPE
bpe_char_cover=1.0  # character coverage when modeling BPE
hugging_face_model_name_or_path="" # Hugging Face model or path for hugging_face tokenizer

# Ngram model related
use_ngram=false
ngram_exp=
ngram_num=3

# Language model related
use_lm=true       # Use language model for ASR decoding.
lm_tag=           # Suffix to the result dir for language model training.
lm_exp=           # Specify the directory path for LM experiment.
                  # If this option is specified, lm_tag is ignored.
lm_stats_dir=     # Specify the directory path for LM statistics.
lm_config=        # Config for language model training.
lm_args=          # Arguments for language model training, e.g., "--max_epoch 10".
                  # Note that it will overwrite args in lm config.
use_word_lm=false # Whether to use word language model.
num_splits_lm=1   # Number of splitting for lm corpus.
# shellcheck disable=SC2034
word_vocab_size=10000 # Size of word vocabulary.
use_prompt=false # Use prompt ids for multi tasking
use_lang_prompt=false # Use language prompt ids for multi lingual multi tasking
use_nlp_prompt=false # Use text prompt ids for multi lingual multi tasking

# ASR model related
asr_task=asr   # ASR task mode. Either 'asr' or 'asr_transducer'.
asr_tag=       # Suffix to the result dir for asr model training.
asr_exp=       # Specify the directory path for ASR experiment.
               # If this option is specified, asr_tag is ignored.
asr_stats_dir= # Specify the directory path for ASR statistics.
asr_config=    # Config for asr model training.
asr_args=      # Arguments for asr model training, e.g., "--max_epoch 10".
               # Note that it will overwrite args in asr config.
pretrained_model=              # Pretrained model to load
ignore_init_mismatch=false      # Ignore initial mismatch
feats_normalize=global_mvn # Normalizaton layer type.
num_splits_asr=1           # Number of splitting for lm corpus.
num_ref=1   # Number of references for training.
            # In supervised learning based speech enhancement / separation, it is equivalent to number of speakers.
num_inf=    # Number of inferences output by the model
            # Note that if it is not specified, it will be the same as num_ref. Otherwise, it will be overwritten.
            # In MixIT, number of outputs is larger than that of references.
sot_asr=false   # Whether to use Serialized Output Training (SOT)

# Upload model related
hf_repo=

# Decoding related
use_k2=false      # Whether to use k2 based decoder
k2_ctc_decoding=true
use_nbest_rescoring=true # use transformer-decoder
                         # and transformer language model for nbest rescoring
num_paths=1000 # The 3rd argument of k2.random_paths.
nll_batch_size=100 # Affect GPU memory usage when computing nll
                   # during nbest rescoring
k2_config=./conf/decode_asr_transformer_with_k2.yaml

use_streaming=false # Whether to use streaming decoding

use_maskctc=false # Whether to use maskctc decoding

batch_size=1
inference_tag=    # Suffix to the result dir for decoding.
inference_config= # Config for decoding.
inference_args=   # Arguments for decoding, e.g., "--lm_weight 0.1".
                  # Note that it will overwrite args in inference config.
inference_lm=valid.loss.ave.pth       # Language model path for decoding.
inference_ngram=${ngram_num}gram.bin
inference_asr_model=valid.acc.ave.pth # ASR model path for decoding.
                                      # e.g.
                                      # inference_asr_model=train.loss.best.pth
                                      # inference_asr_model=3epoch.pth
                                      # inference_asr_model=valid.acc.best.pth
                                      # inference_asr_model=valid.loss.ave.pth
download_model= # Download a model from Model Zoo and use it for decoding.

# [Task dependent] Set the datadir name created by local/data.sh
train_set=       # Name of training set.
valid_set=       # Name of validation set used for monitoring/tuning network training.
test_sets=       # Names of test sets. Multiple items (e.g., both dev and eval sets) can be specified.
bpe_train_text=  # Text file path of bpe training set.
lm_train_text=   # Text file path of language model training set.
lm_dev_text=     # Text file path of language model development set.
lm_test_text=    # Text file path of language model evaluation set.
nlsyms_txt=none  # Non-linguistic symbol list if existing.
cleaner=none     # Text cleaner.
hyp_cleaner=none # Text cleaner for hypotheses (may be used with external tokenizers)
g2p=none         # g2p method (needed if token_type=phn).
lang=noinfo      # The language type of corpus.
score_opts=                # The options given to sclite scoring
local_score_opts=          # The options given to local/score.sh.
asr_speech_fold_length=800 # fold_length for speech data during ASR training.
asr_text_fold_length=150   # fold_length for text data during ASR training.
lm_fold_length=150         # fold_length for LM training.

help_message=$(cat << EOF
Usage: $0 --train-set "<train_set_name>" --valid-set "<valid_set_name>" --test_sets "<test_set_names>"

Options:
    # General configuration
    --stage          # Processes starts from the specified stage (default="${stage}").
    --stop_stage     # Processes is stopped at the specified stage (default="${stop_stage}").
    --skip_stages    # Spicify the stage to be skipped (default="${skip_stages}").
    --skip_data_prep # Skip data preparation stages (default="${skip_data_prep}").
    --skip_train     # Skip training stages (default="${skip_train}").
    --skip_eval      # Skip decoding and evaluation stages (default="${skip_eval}").
    --skip_upload    # Skip packing and uploading stages (default="${skip_upload}").
    --skip_upload_hf    # Skip packing and uploading stages (default="${skip_upload_hf}").
    --eval_valid_set # Run decoding for the validation set (default="${eval_valid_set}").
    --ngpu           # The number of gpus ("0" uses cpu, otherwise use gpu, default="${ngpu}").
    --num_nodes      # The number of nodes (default="${num_nodes}").
    --nj             # The number of parallel jobs (default="${nj}").
    --inference_nj   # The number of parallel jobs in decoding (default="${inference_nj}").
    --gpu_inference  # Whether to perform gpu decoding (default="${gpu_inference}").
    --dumpdir        # Directory to dump features (default="${dumpdir}").
    --expdir         # Directory to save experiments (default="${expdir}").
    --python         # Specify python to execute espnet commands (default="${python}").

    # Data preparation related
    --local_data_opts # The options given to local/data.sh (default="${local_data_opts}").

    # Speed perturbation related
    --speed_perturb_factors # speed perturbation factors, e.g. "0.9 1.0 1.1" (separated by space, default="${speed_perturb_factors}").

    # Feature extraction related
    --feats_type       # Feature type (raw, raw_copy, fbank_pitch or extracted, default="${feats_type}").
    --audio_format     # Audio format: wav, flac, wav.ark, flac.ark  (only in feats_type=raw or raw_copy, default="${audio_format}").
    --fs               # Sampling rate (default="${fs}").
    --min_wav_duration # Minimum duration in second (default="${min_wav_duration}").
    --max_wav_duration # Maximum duration in second (default="${max_wav_duration}").

    # Tokenization related
    --token_type              # Tokenization type (char or bpe, default="${token_type}").
    --nbpe                    # The number of BPE vocabulary (default="${nbpe}").
    --bpemode                 # Mode of BPE (unigram or bpe, default="${bpemode}").
    --oov                     # Out of vocabulary symbol (default="${oov}").
    --blank                   # CTC blank symbol (default="${blank}").
    --sos_eos                 # sos and eos symbole (default="${sos_eos}").
    --bpe_input_sentence_size # Size of input sentence for BPE (default="${bpe_input_sentence_size}").
    --bpe_nlsyms              # Non-linguistic symbol list for sentencepiece, separated by a comma or a file containing 1 symbol per line . (default="${bpe_nlsyms}").
    --bpe_char_cover          # Character coverage when modeling BPE (default="${bpe_char_cover}").

    # Language model related
    --lm_tag          # Suffix to the result dir for language model training (default="${lm_tag}").
    --lm_exp          # Specify the directory path for LM experiment.
                      # If this option is specified, lm_tag is ignored (default="${lm_exp}").
    --lm_stats_dir    # Specify the directory path for LM statistics (default="${lm_stats_dir}").
    --lm_config       # Config for language model training (default="${lm_config}").
    --lm_args         # Arguments for language model training (default="${lm_args}").
                      # e.g., --lm_args "--max_epoch 10"
                      # Note that it will overwrite args in lm config.
    --use_word_lm     # Whether to use word language model (default="${use_word_lm}").
    --use_prompt     # Whether to use prompt for multi  tasking (default="${use_prompt}").
    --use_lang_prompt     # Whether to use language prompt for multi  tasking (default="${use_lang_prompt}").
    --use_nlp_prompt     # Whether to use nlp prompt for multi  tasking (default="${use_nlp_prompt}").
    --word_vocab_size # Size of word vocabulary (default="${word_vocab_size}").
    --num_splits_lm   # Number of splitting for lm corpus (default="${num_splits_lm}").

    # ASR model related
    --asr_task         # ASR task mode. Either 'asr' or 'asr_transducer'. (default="${asr_task}").
    --asr_tag          # Suffix to the result dir for asr model training (default="${asr_tag}").
    --asr_exp          # Specify the directory path for ASR experiment.
                       # If this option is specified, asr_tag is ignored (default="${asr_exp}").
    --asr_stats_dir    # Specify the directory path for ASR statistics (default="${asr_stats_dir}").
    --asr_config       # Config for asr model training (default="${asr_config}").
    --asr_args         # Arguments for asr model training (default="${asr_args}").
                       # e.g., --asr_args "--max_epoch 10"
                       # Note that it will overwrite args in asr config.
    --pretrained_model=          # Pretrained model to load (default="${pretrained_model}").
    --ignore_init_mismatch=      # Ignore mismatch parameter init with pretrained model (default="${ignore_init_mismatch}").
    --feats_normalize  # Normalizaton layer type (default="${feats_normalize}").
    --num_splits_asr   # Number of splitting for lm corpus  (default="${num_splits_asr}").
    --num_ref    # Number of references for training (default="${num_ref}").
                 # In supervised learning based speech recognition, it is equivalent to number of speakers.
    --num_inf    # Number of inference audio generated by the model (default="${num_inf}")
                 # Note that if it is not specified, it will be the same as num_ref. Otherwise, it will be overwritten.
    --sot_asr    # Whether to use Serialized Output Training (SOT) (default="${sot_asr}")

    # Decoding related
    --inference_tag       # Suffix to the result dir for decoding (default="${inference_tag}").
    --inference_config    # Config for decoding (default="${inference_config}").
    --inference_args      # Arguments for decoding (default="${inference_args}").
                          # e.g., --inference_args "--lm_weight 0.1"
                          # Note that it will overwrite args in inference config.
    --inference_lm        # Language model path for decoding (default="${inference_lm}").
    --inference_asr_model # ASR model path for decoding (default="${inference_asr_model}").
    --download_model      # Download a model from Model Zoo and use it for decoding (default="${download_model}").
    --use_streaming       # Whether to use streaming decoding (default="${use_streaming}").
    --use_maskctc         # Whether to use maskctc decoding (default="${use_streaming}").

    # [Task dependent] Set the datadir name created by local/data.sh
    --train_set     # Name of training set (required).
    --valid_set     # Name of validation set used for monitoring/tuning network training (required).
    --test_sets     # Names of test sets.
                    # Multiple items (e.g., both dev and eval sets) can be specified (required).
    --bpe_train_text # Text file path of bpe training set.
    --lm_train_text  # Text file path of language model training set.
    --lm_dev_text   # Text file path of language model development set (default="${lm_dev_text}").
    --lm_test_text  # Text file path of language model evaluation set (default="${lm_test_text}").
    --nlsyms_txt    # Non-linguistic symbol list if existing (default="${nlsyms_txt}").
    --cleaner       # Text cleaner (default="${cleaner}").
    --g2p           # g2p method (default="${g2p}").
    --lang          # The language type of corpus (default=${lang}).
    --score_opts             # The options given to sclite scoring (default="{score_opts}").
    --local_score_opts       # The options given to local/score.sh (default="{local_score_opts}").
    --asr_speech_fold_length # fold_length for speech data during ASR training (default="${asr_speech_fold_length}").
    --asr_text_fold_length   # fold_length for text data during ASR training (default="${asr_text_fold_length}").
    --lm_fold_length         # fold_length for LM training (default="${lm_fold_length}").
EOF
)

log "$0 $*"
# Save command line args for logging (they will be lost after utils/parse_options.sh)
run_args=$(scripts/utils/print_args.sh $0 "$@")
. utils/parse_options.sh

if [ $# -ne 0 ]; then
    log "${help_message}"
    log "Error: No positional arguments are required."
    exit 2
fi

. ./path.sh
. ./cmd.sh


# Check required arguments
if ! "${skip_train}"; then
    [ -z "${train_set}" ] && { log "${help_message}"; log "Error: --train_set is required"; exit 2; };
    [ -z "${valid_set}" ] && { log "${help_message}"; log "Error: --valid_set is required"; exit 2; };
fi
if ! "${eval_valid_set}"; then
    [ -z "${test_sets}" ] && { log "${help_message}"; log "Error: --test_sets is required"; exit 2; };
else
    [ -z "${valid_set}" ] && { log "${help_message}"; log "Error: --valid_set is required"; exit 2; };
fi

if [ -n "${train_set}" ] && [ "${train_set}" = "${valid_set}" ]; then
    log "Error: train_set and valid_set must be different. --train_set ${train_set} --valid_set ${valid_set}"
    exit 1
fi

_test_sets=
for dset in ${test_sets}; do
    if [ "${dset}" = "${train_set}" ]; then
        log "Error: train_set and test_sets must be different. --train_set ${train_set} --test_sets ${test_sets}"
        exit 1
    fi
    if [ "${dset}" = "${valid_set}" ]; then
        log "Info: The valid_set '${valid_set}' is included in the test_sets. '--eval_valid_set true' is set and '${valid_set}' is removed from the test_sets"
        eval_valid_set=true
    elif [[ " ${_test_sets} " =~ [[:space:]]${dset}[[:space:]] ]]; then
        log "Info: ${dset} is duplicated in the test_sets. One is removed"
    else
        _test_sets+="${dset} "
    fi
done
test_sets=${_test_sets}

# Check feature type
if [ "${feats_type}" = raw ]; then
    data_feats=${dumpdir}/raw
elif [ "${feats_type}" = raw_copy ]; then
    # raw_copy is as same as raw except for skipping the format_wav stage
    data_feats=${dumpdir}/raw_copy
elif [ "${feats_type}" = fbank_pitch ]; then
    data_feats=${dumpdir}/fbank_pitch
elif [ "${feats_type}" = fbank ]; then
    data_feats=${dumpdir}/fbank
elif [ "${feats_type}" == extracted ]; then
    data_feats=${dumpdir}/extracted
else
    log "${help_message}"
    log "Error: not supported: --feats_type ${feats_type}"
    exit 2
fi

num_inf=${num_inf:=${num_ref}}
# Preprocessor related
if [ ${num_ref} -eq 1 ]; then
    # For single speaker, text file path and name are text
    ref_text_files_str="text "
    ref_text_names_str="text "
else
    # For multiple speakers, text file path and name are text_spk[1-N] and [text, text_spk2, ...]
    #TODO(simpleoier): later to support flexibly defined text prefix
    ref_text_files_str="text_spk1 "
    ref_text_names_str="text "
    for n in $(seq 2 ${num_ref}); do
        ref_text_files_str+="text_spk${n} "
        ref_text_names_str+="text_spk${n} "
    done
fi
# shellcheck disable=SC2206
ref_text_files=(${ref_text_files_str// / })
# shellcheck disable=SC2206
ref_text_names=(${ref_text_names_str// / })

[ -z "${bpe_train_text}" ] && bpe_train_text="${data_feats}/org/${train_set}/${ref_text_files[0]}"
# Use the same text as ASR for lm training if not specified.
[ -z "${lm_train_text}" ] && lm_train_text="${data_feats}/org/${train_set}/${ref_text_files[0]}"
# Use the same text as ASR for lm training if not specified.
[ -z "${lm_dev_text}" ] && lm_dev_text="${data_feats}/org/${valid_set}/${ref_text_files[0]}"
if [ -z "${lm_test_text}" ]; then
    if [ -z "${test_sets}" ]; then
        lm_test_text="${data_feats}/org/${valid_set}/${ref_text_files[0]}"
    else
        # Use the text of the 1st evaldir if lm_test is not specified
        lm_test_text="${data_feats}/${test_sets%% *}/${ref_text_files[0]}"
    fi
fi

# Check tokenization type
if [ "${lang}" != noinfo ]; then
    token_listdir=data/${lang}_token_list
else
    token_listdir=data/token_list
fi
bpedir="${token_listdir}/bpe_${bpemode}${nbpe}"
bpeprefix="${bpedir}"/bpe
bpemodel="${bpeprefix}".model
bpetoken_list="${bpedir}"/tokens.txt
chartoken_list="${token_listdir}"/char/tokens.txt
hugging_face_token_list="${token_listdir}/hugging_face_"${hugging_face_model_name_or_path/\//-}/tokens.txt
# NOTE: keep for future development.
# shellcheck disable=SC2034
wordtoken_list="${token_listdir}"/word/tokens.txt

if [ "${token_type}" = bpe ]; then
    token_list="${bpetoken_list}"
elif [ "${token_type}" = char ]; then
    token_list="${chartoken_list}"
    bpemodel=none
elif [ "${token_type}" = word ]; then
    token_list="${wordtoken_list}"
    bpemodel=none
elif [ "${token_type}" = whisper_en ]; then # should make token_list an output filepath here
    token_list="${token_listdir}"/whisper_en/tokens.txt
    bpemodel=whisper_en
    hyp_cleaner=${cleaner}
elif [ "${token_type}" = whisper_multilingual ]; then
    token_list="${token_listdir}"/whisper_multilingual/tokens.txt
    bpemodel=whisper_multilingual
    hyp_cleaner=${cleaner}
elif [ "${token_type}" = hugging_face ]; then
    token_list="${hugging_face_token_list}"
    bpemodel=${hugging_face_model_name_or_path}
else
    log "Error: not supported --token_type '${token_type}'"
    exit 2
fi
if ${use_word_lm}; then
    log "Error: Word LM is not supported yet"
    exit 2
else
    lm_token_list="${token_list}"
    lm_token_type="${token_type}"
fi


# Set tag for naming of model directory
if [ -z "${asr_tag}" ]; then
    if [ -n "${asr_config}" ]; then
        asr_tag="$(basename "${asr_config}" .yaml)_${feats_type}"
    else
        asr_tag="train_${feats_type}"
    fi
    if [ "${lang}" != noinfo ]; then
        asr_tag+="_${lang}_${token_type}"
    else
        asr_tag+="_${token_type}"
    fi
    if [ "${token_type}" = bpe ]; then
        asr_tag+="${nbpe}"
    fi
    if [ "${token_type}" = hugging_face ]; then
        asr_tag+="_"${hugging_face_model_name_or_path/\//-}
    fi
    # Add overwritten arg's info
    if [ -n "${asr_args}" ]; then
        asr_tag+="$(echo "${asr_args}" | sed -e "s/--/\_/g" -e "s/[ |=/]//g")"
    fi
    if [ -n "${speed_perturb_factors}" ]; then
        asr_tag+="_sp"
    fi
fi
if [ -z "${lm_tag}" ]; then
    if [ -n "${lm_config}" ]; then
        lm_tag="$(basename "${lm_config}" .yaml)"
    else
        lm_tag="train"
    fi
    if [ "${lang}" != noinfo ]; then
        lm_tag+="_${lang}_${lm_token_type}"
    else
        lm_tag+="_${lm_token_type}"
    fi
    if [ "${lm_token_type}" = bpe ]; then
        lm_tag+="${nbpe}"
    fi
    # Add overwritten arg's info
    if [ -n "${lm_args}" ]; then
        lm_tag+="$(echo "${lm_args}" | sed -e "s/--/\_/g" -e "s/[ |=/]//g")"
    fi
fi

# The directory used for collect-stats mode
if [ -z "${asr_stats_dir}" ]; then
    if [ "${lang}" != noinfo ]; then
        asr_stats_dir="${expdir}/asr_stats_${feats_type}_${lang}_${token_type}"
    else
        asr_stats_dir="${expdir}/asr_stats_${feats_type}_${token_type}"
    fi
    if [ "${token_type}" = bpe ]; then
        asr_stats_dir+="${nbpe}"
    fi
    if [ "${token_type}" = hugging_face ]; then
        asr_stats_dir+="_"${hugging_face_model_name_or_path/\//-}
    fi
    if [ -n "${speed_perturb_factors}" ]; then
        asr_stats_dir+="_sp"
    fi
fi
if [ -z "${lm_stats_dir}" ]; then
    if [ "${lang}" != noinfo ]; then
        lm_stats_dir="${expdir}/lm_stats_${lang}_${lm_token_type}"
    else
        lm_stats_dir="${expdir}/lm_stats_${lm_token_type}"
    fi
    if [ "${lm_token_type}" = bpe ]; then
        lm_stats_dir+="${nbpe}"
    fi
fi
# The directory used for training commands
if [ -z "${asr_exp}" ]; then
    asr_exp="${expdir}/asr_${asr_tag}"
fi
if [ -z "${lm_exp}" ]; then
    lm_exp="${expdir}/lm_${lm_tag}"
fi
if [ -z "${ngram_exp}" ]; then
    ngram_exp="${expdir}/ngram"
fi


if [ -z "${inference_tag}" ]; then
    if [ -n "${inference_config}" ]; then
        inference_tag="$(basename "${inference_config}" .yaml)"
    else
        inference_tag=inference
    fi
    # Add overwritten arg's info
    if [ -n "${inference_args}" ]; then
        inference_tag+="$(echo "${inference_args}" | sed -e "s/--/\_/g" -e "s/[ |=]//g")"
    fi
    if "${use_lm}"; then
        inference_tag+="_lm_$(basename "${lm_exp}")_$(echo "${inference_lm}" | sed -e "s/\//_/g" -e "s/\.[^.]*$//g")"
    fi
    if "${use_ngram}"; then
        inference_tag+="_ngram_$(basename "${ngram_exp}")_$(echo "${inference_ngram}" | sed -e "s/\//_/g" -e "s/\.[^.]*$//g")"
    fi
    inference_tag+="_asr_model_$(echo "${inference_asr_model}" | sed -e "s/\//_/g" -e "s/\.[^.]*$//g")"

    if "${use_k2}"; then
      inference_tag+="_use_k2"
      inference_tag+="_k2_ctc_decoding_${k2_ctc_decoding}"
      inference_tag+="_use_nbest_rescoring_${use_nbest_rescoring}"
    fi
fi

if "${skip_data_prep}"; then
    skip_stages+="1 2 3 4 5 "
fi
if "${skip_train}"; then
    skip_stages+="2 4 5 6 7 8 9 10 11 "
elif ! "${use_lm}"; then
    skip_stages+="6 7 8 "
fi
if ! "${use_ngram}"; then
    skip_stages+="9 "
fi
if "${skip_eval}"; then
    skip_stages+="12 13 "
fi

if "${skip_upload}" && "${skip_upload_hf}"; then
    skip_stages+="14 15 16 "
elif "${skip_upload}"; then
    skip_stages+="15 "
elif "${skip_upload_hf}"; then
    skip_stages+="16 "
fi
skip_stages=$(echo "${skip_stages}" | tr ' ' '\n' | sort -nu | tr '\n' ' ')
log "Skipped stages: ${skip_stages}"

# ========================== Main stages start from here. ==========================



if [ ${stage} -le 1 ] && [ ${stop_stage} -ge 1 ] && ! [[ " ${skip_stages} " =~ [[:space:]]1[[:space:]] ]]; then
    log "Stage 1: Data preparation for data/${train_set}, data/${valid_set}, etc."
    # [Task dependent] Need to create data.sh for new corpus
    local/data.sh ${local_data_opts}
fi


if [ ${stage} -le 2 ] && [ ${stop_stage} -ge 2 ] && ! [[ " ${skip_stages} " =~ [[:space:]]2[[:space:]] ]]; then
    if [ -n "${speed_perturb_factors}" ]; then
       log "Stage 2: Speed perturbation: data/${train_set} -> data/${train_set}_sp"
       for factor in ${speed_perturb_factors}; do
           if python3 -c "assert ${factor} != 1.0" 2>/dev/null; then
               scripts/utils/perturb_data_dir_speed.sh \
                   ${ref_text_files_str:+--utt_extra_files "${ref_text_files_str}"} \
                   "${factor}" "data/${train_set}" "data/${train_set}_sp${factor}"
               _dirs+="data/${train_set}_sp${factor} "
           else
               # If speed factor is 1, same as the original
               _dirs+="data/${train_set} "
           fi
        done
        utils/combine_data.sh \
            ${ref_text_files_str:+--extra_files "${ref_text_files_str}"} \
            "data/${train_set}_sp" ${_dirs}
    else
       log "Skip stage 2: Speed perturbation"
    fi
fi

if [ -n "${speed_perturb_factors}" ]; then
    train_set="${train_set}_sp"
fi

if [ ${stage} -le 3 ] && [ ${stop_stage} -ge 3 ] && ! [[ " ${skip_stages} " =~ [[:space:]]3[[:space:]] ]]; then
    if "${skip_train}"; then
        if "${eval_valid_set}"; then
            _dsets="${valid_set} ${test_sets}"
        else
            _dsets="${test_sets}"
        fi
    else
        _dsets="${train_set} ${valid_set} ${test_sets}"
    fi
    if [ "${feats_type}" = raw ]; then
        log "Stage 3: Format wav.scp: data/ -> ${data_feats}"

        # ====== Recreating "wav.scp" ======
        # Kaldi-wav.scp, which can describe the file path with unix-pipe, like "cat /some/path |",
        # shouldn't be used in training process.
        # "format_wav_scp.sh" dumps such pipe-style-wav to real audio file
        # and it can also change the audio-format and sampling rate.
        # If nothing is need, then format_wav_scp.sh does nothing:
        # i.e. the input file format and rate is same as the output.

        for dset in ${_dsets}; do
            if [ "${dset}" = "${train_set}" ] || [ "${dset}" = "${valid_set}" ]; then
                _suf="/org"
            else
                _suf=""
            fi
            utils/copy_data_dir.sh --validate_opts --non-print data/"${dset}" "${data_feats}${_suf}/${dset}"
            rm -f ${data_feats}${_suf}/${dset}/{segments,wav.scp,reco2file_and_channel,reco2dur}

            # Copy reference text files if there is more than 1 reference
            if [ ${#ref_text_files[@]} -gt 1 ]; then
                # shellcheck disable=SC2068
                for ref_txt in ${ref_text_files[@]}; do
                    [ -f data/${dset}/${ref_txt} ] && cp data/${dset}/${ref_txt} ${data_feats}${_suf}/${dset}
                done
            fi

            _opts=
            if [ -e data/"${dset}"/segments ]; then
                # "segments" is used for splitting wav files which are written in "wav".scp
                # into utterances. The file format of segments:
                #   <segment_id> <record_id> <start_time> <end_time>
                #   "e.g. call-861225-A-0050-0065 call-861225-A 5.0 6.5"
                # Where the time is written in seconds.
                _opts+="--segments data/${dset}/segments "
            fi
            # shellcheck disable=SC2086
            scripts/audio/format_wav_scp.sh --nj "${nj}" --cmd "${train_cmd}" \
                --audio-format "${audio_format}" --fs "${fs}" ${_opts} \
                --multi-columns-input "${multi_columns_input_wav_scp}" \
                --multi-columns-output "${multi_columns_output_wav_scp}" \
                "data/${dset}/wav.scp" "${data_feats}${_suf}/${dset}"

            echo "${feats_type}" > "${data_feats}${_suf}/${dset}/feats_type"
            if "${multi_columns_output_wav_scp}"; then
                echo "multi_${audio_format}" > "${data_feats}${_suf}/${dset}/audio_format"
            else
                echo "${audio_format}" > "${data_feats}${_suf}/${dset}/audio_format"
            fi
        done

    elif [ "${feats_type}" = raw_copy ]; then
        # If you guaranteed that the data already satisfy the raw format, you can skip format_wav_scp.py for reduce the overhead
        for dset in ${_dsets}; do
            if [ -e "data/${dset}/segments" ]; then
                log "Error: data/${dset}/segments is existing. Please use --feats_type raw"
                exit 1
            fi
            if [ "${dset}" = "${train_set}" ] || [ "${dset}" = "${valid_set}" ]; then
                _suf="/org"
            else
                _suf=""
            fi
            utils/copy_data_dir.sh --validate_opts --non-print data/"${dset}" "${data_feats}${_suf}/${dset}"
            if [ "${dset}" = "${train_set}" ] || [ "${dset}" = "${valid_set}" ]; then
                _suf="/org"

                if [ -e "data/${dset}/utt2dur" ]; then
                    _fs=$(python3 -c "import humanfriendly as h;print(h.parse_size('${fs}'))")
                    <data/${dset}/utt2dur awk '{ print $1, int($2*'${_fs}'); }' > "${data_feats}${_suf}/${dset}"/utt2num_samples

                elif [ -e "data/${dset}/utt2num_samples" ]; then
                    cp "data/${dset}/utt2num_samples" "${data_feats}${_suf}/${dset}"/utt2num_samples

                else
                    log "Error: data/${dset}/utt2dur or data/${dset}/utt2num_samples must be existing for train_set and valid_set. Please use --feats_type raw. If you'd like to perform this script for evaluation, please give --skip_train true"
                    exit 1
                fi
            fi

            # Copy reference text files if there is more than 1 reference
            if [ ${#ref_text_files[@]} -gt 1 ]; then
                # shellcheck disable=SC2068
                for ref_txt in ${ref_text_files[@]}; do
                    [ -f data/${dset}/${ref_txt} ] && cp data/${dset}/${ref_txt} ${data_feats}${_suf}/${dset}
                done
            fi

            echo "raw" > "${data_feats}${_suf}/${dset}/feats_type"
            if "${multi_columns_input_wav_scp}"; then
                echo "multi_${audio_format}" > "${data_feats}${_suf}/${dset}/audio_format"
            else
                echo "${audio_format}" > "${data_feats}${_suf}/${dset}/audio_format"
            fi
        done

    elif [ "${feats_type}" = fbank_pitch ]; then
        log "[Require Kaldi] Stage 3: ${feats_type} extract: data/ -> ${data_feats}"

        for dset in ${_dsets}; do
            if [ "${dset}" = "${train_set}" ] || [ "${dset}" = "${valid_set}" ]; then
                _suf="/org"
            else
                _suf=""
            fi
            # 1. Copy datadir
            utils/copy_data_dir.sh --validate_opts --non-print data/"${dset}" "${data_feats}${_suf}/${dset}"

            # Copy reference text files if there is more than 1 reference
            if [ ${#ref_text_files[@]} -gt 1 ]; then
                # shellcheck disable=SC2068
                for ref_txt in ${ref_text_files[@]}; do
                    [ -f data/${dset}/${ref_txt} ] && cp data/${dset}/${ref_txt} ${data_feats}${_suf}/${dset}
                done
            fi

            # 2. Feature extract
            _nj=$(min "${nj}" "$(<"${data_feats}${_suf}/${dset}/utt2spk" wc -l)")
            steps/make_fbank_pitch.sh --nj "${_nj}" --cmd "${train_cmd}" "${data_feats}${_suf}/${dset}"
            utils/fix_data_dir.sh "${data_feats}${_suf}/${dset}"

            # 3. Derive the the frame length and feature dimension
            scripts/feats/feat_to_shape.sh --nj "${_nj}" --cmd "${train_cmd}" \
                "${data_feats}${_suf}/${dset}/feats.scp" "${data_feats}${_suf}/${dset}/feats_shape"

            # 4. Write feats_dim
            head -n 1 "${data_feats}${_suf}/${dset}/feats_shape" | awk '{ print $2 }' \
                | cut -d, -f2 > ${data_feats}${_suf}/${dset}/feats_dim

            # 5. Write feats_type
            echo "${feats_type}" > "${data_feats}${_suf}/${dset}/feats_type"
        done

    elif [ "${feats_type}" = fbank ]; then
        log "Stage 3: ${feats_type} extract: data/ -> ${data_feats}"
        log "${feats_type} is not supported yet."
        exit 1

    elif  [ "${feats_type}" = extracted ]; then
        log "Stage 3: ${feats_type} extract: data/ -> ${data_feats}"
        # Assumming you don't have wav.scp, but feats.scp is created by local/data.sh instead.

        for dset in ${_dsets}; do
            if [ "${dset}" = "${train_set}" ] || [ "${dset}" = "${valid_set}" ]; then
                _suf="/org"
            else
                _suf=""
            fi
            # Generate dummy wav.scp to avoid error by copy_data_dir.sh
            if [ ! -f data/"${dset}"/wav.scp ]; then
                if [ ! -f data/"${dset}"/segments ]; then
                    <data/"${dset}"/feats.scp awk ' { print($1,"<DUMMY>") }' > data/"${dset}"/wav.scp
                else
                    <data/"${dset}"/segments awk ' { print($2,"<DUMMY>") }' > data/"${dset}"/wav.scp
                fi
            fi
            utils/copy_data_dir.sh --validate_opts --non-print data/"${dset}" "${data_feats}${_suf}/${dset}"

            # Copy reference text files if there is more than 1 reference
            # shellcheck disable=SC2068
            if [ ${#ref_text_files[@]} -gt 1 ]; then
                for ref_txt in ${ref_text_files[@]}; do
                    [ -f data/${dset}/${ref_txt} ] && cp data/${dset}/${ref_txt} ${data_feats}${_suf}/${dset}
                done
            fi

            # Derive the the frame length and feature dimension
            _nj=$(min "${nj}" "$(<"${data_feats}${_suf}/${dset}/utt2spk" wc -l)")
            scripts/feats/feat_to_shape.sh --nj "${_nj}" --cmd "${train_cmd}" \
                "${data_feats}${_suf}/${dset}/feats.scp" "${data_feats}${_suf}/${dset}/feats_shape"

            pyscripts/feats/feat-to-shape.py "scp:head -n 1 ${data_feats}${_suf}/${dset}/feats.scp |" - | \
                awk '{ print $2 }' | cut -d, -f2 > "${data_feats}${_suf}/${dset}/feats_dim"

            echo "${feats_type}" > "${data_feats}${_suf}/${dset}/feats_type"
        done

    else
        log "Error: not supported: --feats_type ${feats_type}"
        exit 2
    fi
fi


if [ ${stage} -le 4 ] && [ ${stop_stage} -ge 4 ] && ! [[ " ${skip_stages} " =~ [[:space:]]4[[:space:]] ]]; then
    log "Stage 4: Remove long/short data: ${data_feats}/org -> ${data_feats}"

    # NOTE(kamo): Not applying to test_sets to keep original data
    for dset in "${train_set}" "${valid_set}"; do

        # Copy data dir
        utils/copy_data_dir.sh --validate_opts --non-print "${data_feats}/org/${dset}" "${data_feats}/${dset}"
        cp "${data_feats}/org/${dset}/feats_type" "${data_feats}/${dset}/feats_type"

        # Remove short utterances
        _feats_type="$(<${data_feats}/${dset}/feats_type)"
        if [ "${_feats_type}" = raw ]; then
            _fs=$(python3 -c "import humanfriendly as h;print(h.parse_size('${fs}'))")
            _min_length=$(python3 -c "print(int(${min_wav_duration} * ${_fs}))")
            _max_length=$(python3 -c "print(int(${max_wav_duration} * ${_fs}))")

            # utt2num_samples is created by format_wav_scp.sh
            <"${data_feats}/org/${dset}/utt2num_samples" \
                awk -v min_length="${_min_length}" -v max_length="${_max_length}" \
                    '{ if ($2 > min_length && $2 < max_length ) print $0; }' \
                    >"${data_feats}/${dset}/utt2num_samples"
            <"${data_feats}/org/${dset}/wav.scp" \
                utils/filter_scp.pl "${data_feats}/${dset}/utt2num_samples"  \
                >"${data_feats}/${dset}/wav.scp"
        else
            # Get frame shift in ms from conf/fbank.conf
            _frame_shift=
            if [ -f conf/fbank.conf ] && [ "$(<conf/fbank.conf grep -c frame-shift)" -gt 0 ]; then
                # Assume using conf/fbank.conf for feature extraction
                _frame_shift="$(<conf/fbank.conf grep frame-shift | sed -e 's/[-a-z =]*\([0-9]*\)/\1/g')"
            fi
            if [ -z "${_frame_shift}" ]; then
                # If not existing, use the default number in Kaldi (=10ms).
                # If you are using different number, you have to change the following value manually.
                _frame_shift=10
            fi

            _min_length=$(python3 -c "print(int(${min_wav_duration} / ${_frame_shift} * 1000))")
            _max_length=$(python3 -c "print(int(${max_wav_duration} / ${_frame_shift} * 1000))")

            cp "${data_feats}/org/${dset}/feats_dim" "${data_feats}/${dset}/feats_dim"
            <"${data_feats}/org/${dset}/feats_shape" awk -F, ' { print $1 } ' \
                | awk -v min_length="${_min_length}" -v max_length="${_max_length}" \
                    '{ if ($2 > min_length && $2 < max_length) print $0; }' \
                    >"${data_feats}/${dset}/feats_shape"
            <"${data_feats}/org/${dset}/feats.scp" \
                utils/filter_scp.pl "${data_feats}/${dset}/feats_shape"  \
                >"${data_feats}/${dset}/feats.scp"
        fi

        # Remove empty text
        # shellcheck disable=SC2068
        for ref_txt in ${ref_text_files[@]}; do
            <"${data_feats}/org/${dset}/${ref_txt}" \
                awk ' { if( NF != 1 ) print $0; } ' >"${data_feats}/${dset}/${ref_txt}"
        done

        # fix_data_dir.sh leaves only utts which exist in all files
        utils/fix_data_dir.sh \
            ${ref_text_files_str:+--utt_extra_files "${ref_text_files_str}"} \
            "${data_feats}/${dset}"
    done

    if [ -n "${post_process_local_data_opts}" ]; then
        # Do any additional local data post-processing here
        local/data.sh ${post_process_local_data_opts} --asr_data_dir "${data_feats}/${train_set}"
    fi

    # shellcheck disable=SC2002,SC2068,SC2005
    for lm_txt in ${lm_train_text[@]}; do
        suffix=$(echo "$(basename ${lm_txt})" | sed 's/text//')
        <${lm_txt} awk -v suffix=${suffix} ' { if( NF != 1 ) {$1=$1 suffix; print $0; }} '
    done > "${data_feats}/lm_train.txt"
fi


if [ ${stage} -le 5 ] && [ ${stop_stage} -ge 5 ] && ! [[ " ${skip_stages} " =~ [[:space:]]5[[:space:]] ]]; then
    if [ "${token_type}" = bpe ]; then
        log "Stage 5: Generate token_list from ${bpe_train_text} using BPE"

        mkdir -p "${bpedir}"
        # shellcheck disable=SC2002
        cat ${bpe_train_text} | cut -f 2- -d" "  > "${bpedir}"/train.txt

        if [ -n "${bpe_nlsyms}" ]; then
            if test -f "${bpe_nlsyms}"; then
                bpe_nlsyms_list=$(awk '{print $1}' ${bpe_nlsyms} | paste -s -d, -)
                _opts_spm="--user_defined_symbols=${bpe_nlsyms_list}"
            else
                _opts_spm="--user_defined_symbols=${bpe_nlsyms}"
            fi
        else
            _opts_spm=""
        fi

        if ${sot_asr}; then
            # For SOT training, we add <sc> as an user-defined modeling unit.
            # The input text may be `text^1 <sc> text^2 <sc> text^3`, where `text^n`
            # refers to the transcription of `speaker n`.
            # The order of different texts is determined by their start times.
            _opts_spm+=" --user_defined_symbols=<sc>"
        fi

        spm_train \
            --input="${bpedir}"/train.txt \
            --vocab_size="${nbpe}" \
            --model_type="${bpemode}" \
            --model_prefix="${bpeprefix}" \
            --character_coverage=${bpe_char_cover} \
            --input_sentence_size="${bpe_input_sentence_size}" \
            ${_opts_spm}

        {
        echo "${blank}"
        echo "${oov}"
        # Remove <unk>, <s>, </s> from the vocabulary
        <"${bpeprefix}".vocab awk '{ if( NR != 1 && NR != 2 && NR != 3 ){ print $1; } }'
        echo "${sos_eos}"
        } > "${token_list}"

    elif [ "${token_type}" = char ] || [ "${token_type}" = word ]; then
        log "Stage 5: Generate character level token_list from ${lm_train_text}"

        _opts="--non_linguistic_symbols ${nlsyms_txt}"

        if ${sot_asr} && [ "${token_type}" = char ]; then
            # For SOT training, we add <sc> as an user-defined modeling unit.
            # The input text may be `text^1 <sc> text^2 <sc> text^3`, where `text^n`
            # refers to the transcription of `speaker n`.
            # The order of different texts is determined by their start times.
            _opts+=" --add_nonsplit_symbol <sc>:2 "
        fi

        # The first symbol in token_list must be "<blank>" and the last must be also sos/eos:
        # 0 is reserved for CTC-blank for ASR and also used as ignore-index in the other task
        ${python} -m espnet2.bin.tokenize_text  \
            --token_type "${token_type}" \
            --input "${data_feats}/lm_train.txt" --output "${token_list}" ${_opts} \
            --field 2- \
            --cleaner "${cleaner}" \
            --g2p "${g2p}" \
            --write_vocabulary true \
            --add_symbol "${blank}:0" \
            --add_symbol "${oov}:1" \
            --add_symbol "${sos_eos}:-1"

            # Duplicated <sc> token may be counted for char token type,
            # so we shoud remove it
            if ${sot_asr} && [ "${token_type}" = char ]; then
                cp ${token_list} ${token_list}".duplicated"
                awk '!seen[$0]++' ${token_list}".duplicated" > ${token_list}
                rm ${token_list}".duplicated"
            fi
    elif grep -q "whisper" <<< ${token_type}; then
        log "Stage 5: Generate whisper token_list from ${token_type} tokenizer"


        # The first symbol in token_list must be "<blank>" and the last must be also sos/eos:
        # 0 is reserved for CTC-blank for ASR and also used as ignore-index in the other task
        echo ${token_list}
        ${python} -m espnet2.bin.whisper_export_vocabulary  \
            --whisper_model "${token_type}" \
<<<<<<< HEAD
            --add_token_file_name "${nlsyms_txt}" \
=======
            --whisper_language "${lang}" \
            --whisper_task "transcribe" \
>>>>>>> 390589a3
            --sot_asr "${sot_asr}" \
            --output "${token_list}"

    elif [ "${token_type}" = hugging_face ]; then
        log "Stage 5: Generate hugging_face token_list from ${hugging_face_model_name_or_path}"

        if ${sot_asr}; then
            log "Error: not supported SOT training for hugging_face token_list"
            exit 2
        fi
        # The first symbol in token_list must be "<blank>" and the last must be also sos/eos:
        # 0 is reserved for CTC-blank for ASR and also used as ignore-index in the other task
        ${python} -m espnet2.bin.hugging_face_export_vocabulary  \
            --model_name_or_path "${hugging_face_model_name_or_path}" \
            --output "${token_list}"
    else
        log "Error: not supported --token_type '${token_type}'"
        exit 2
    fi

    # Create word-list for word-LM training
    if ${use_word_lm} && [ "${token_type}" != word ]; then
        log "Generate word level token_list from ${data_feats}/lm_train.txt"
        ${python} -m espnet2.bin.tokenize_text \
            --token_type word \
            --input "${data_feats}/lm_train.txt" --output "${lm_token_list}" \
            --field 2- \
            --cleaner "${cleaner}" \
            --g2p "${g2p}" \
            --write_vocabulary true \
            --vocabulary_size "${word_vocab_size}" \
            --add_symbol "${blank}:0" \
            --add_symbol "${oov}:1" \
            --add_symbol "${sos_eos}:-1"
    fi

fi


# ========================== Data preparation is done here. ==========================


if [ ${stage} -le 6 ] && [ ${stop_stage} -ge 6 ] && ! [[ " ${skip_stages} " =~ [[:space:]]6[[:space:]] ]]; then
    log "Stage 6: LM collect stats: train_set=${data_feats}/lm_train.txt, dev_set=${lm_dev_text}"

    _opts=
    if [ -n "${lm_config}" ]; then
        # To generate the config file: e.g.
        #   % python3 -m espnet2.bin.lm_train --print_config --optim adam
        _opts+="--config ${lm_config} "
    fi

    # 1. Split the key file
    _logdir="${lm_stats_dir}/logdir"
    mkdir -p "${_logdir}"
    # Get the minimum number among ${nj} and the number lines of input files
    _nj=$(min "${nj}" "$(<${data_feats}/lm_train.txt wc -l)" "$(<${lm_dev_text} wc -l)")

    key_file="${data_feats}/lm_train.txt"
    split_scps=""
    for n in $(seq ${_nj}); do
        split_scps+=" ${_logdir}/train.${n}.scp"
    done
    # shellcheck disable=SC2086
    utils/split_scp.pl "${key_file}" ${split_scps}

    key_file="${lm_dev_text}"
    split_scps=""
    for n in $(seq ${_nj}); do
        split_scps+=" ${_logdir}/dev.${n}.scp"
    done
    # shellcheck disable=SC2086
    utils/split_scp.pl "${key_file}" ${split_scps}

    # 2. Generate run.sh
    log "Generate '${lm_stats_dir}/run.sh'. You can resume the process from stage 6 using this script"
    mkdir -p "${lm_stats_dir}"; echo "${run_args} --stage 6 \"\$@\"; exit \$?" > "${lm_stats_dir}/run.sh"; chmod +x "${lm_stats_dir}/run.sh"

    # 3. Submit jobs
    log "LM collect-stats started... log: '${_logdir}/stats.*.log'"
    # NOTE: --*_shape_file doesn't require length information if --batch_type=unsorted,
    #       but it's used only for deciding the sample ids.
    # shellcheck disable=SC2046,SC2086
    ${train_cmd} JOB=1:"${_nj}" "${_logdir}"/stats.JOB.log \
        ${python} -m espnet2.bin.lm_train \
            --collect_stats true \
            --use_preprocessor true \
            --bpemodel "${bpemodel}" \
            --token_type "${lm_token_type}"\
            --token_list "${lm_token_list}" \
            --non_linguistic_symbols "${nlsyms_txt}" \
            --cleaner "${cleaner}" \
            --g2p "${g2p}" \
            --train_data_path_and_name_and_type "${data_feats}/lm_train.txt,text,text" \
            --valid_data_path_and_name_and_type "${lm_dev_text},text,text" \
            --train_shape_file "${_logdir}/train.JOB.scp" \
            --valid_shape_file "${_logdir}/dev.JOB.scp" \
            --output_dir "${_logdir}/stats.JOB" \
            ${_opts} ${lm_args} || { cat $(grep -l -i error "${_logdir}"/stats.*.log) ; exit 1; }

    # 4. Aggregate shape files
    _opts=
    for i in $(seq "${_nj}"); do
        _opts+="--input_dir ${_logdir}/stats.${i} "
    done
    # shellcheck disable=SC2086
    ${python} -m espnet2.bin.aggregate_stats_dirs ${_opts} --output_dir "${lm_stats_dir}"

    # Append the num-tokens at the last dimensions. This is used for batch-bins count
    <"${lm_stats_dir}/train/text_shape" \
        awk -v N="$(<${lm_token_list} wc -l)" '{ print $0 "," N }' \
        >"${lm_stats_dir}/train/text_shape.${lm_token_type}"

    <"${lm_stats_dir}/valid/text_shape" \
        awk -v N="$(<${lm_token_list} wc -l)" '{ print $0 "," N }' \
        >"${lm_stats_dir}/valid/text_shape.${lm_token_type}"
fi


if [ ${stage} -le 7 ] && [ ${stop_stage} -ge 7 ] && ! [[ " ${skip_stages} " =~ [[:space:]]7[[:space:]] ]]; then
    log "Stage 7: LM Training: train_set=${data_feats}/lm_train.txt, dev_set=${lm_dev_text}"

    _opts=
    if [ -n "${lm_config}" ]; then
        # To generate the config file: e.g.
        #   % python3 -m espnet2.bin.lm_train --print_config --optim adam
        _opts+="--config ${lm_config} "
    fi

    if [ "${num_splits_lm}" -gt 1 ]; then
        # If you met a memory error when parsing text files, this option may help you.
        # The corpus is split into subsets and each subset is used for training one by one in order,
        # so the memory footprint can be limited to the memory required for each dataset.

        _split_dir="${lm_stats_dir}/splits${num_splits_lm}"
        if [ ! -f "${_split_dir}/.done" ]; then
            rm -f "${_split_dir}/.done"
            ${python} -m espnet2.bin.split_scps \
              --scps "${data_feats}/lm_train.txt" "${lm_stats_dir}/train/text_shape.${lm_token_type}" \
              --num_splits "${num_splits_lm}" \
              --output_dir "${_split_dir}"
            touch "${_split_dir}/.done"
        else
            log "${_split_dir}/.done exists. Spliting is skipped"
        fi

        _opts+="--train_data_path_and_name_and_type ${_split_dir}/lm_train.txt,text,text "
        _opts+="--train_shape_file ${_split_dir}/text_shape.${lm_token_type} "
        _opts+="--multiple_iterator true "

    else
        _opts+="--train_data_path_and_name_and_type ${data_feats}/lm_train.txt,text,text "
        _opts+="--train_shape_file ${lm_stats_dir}/train/text_shape.${lm_token_type} "
    fi

    # NOTE(kamo): --fold_length is used only if --batch_type=folded and it's ignored in the other case

    log "Generate '${lm_exp}/run.sh'. You can resume the process from stage 7 using this script"
    mkdir -p "${lm_exp}"; echo "${run_args} --stage 7 \"\$@\"; exit \$?" > "${lm_exp}/run.sh"; chmod +x "${lm_exp}/run.sh"

    log "LM training started... log: '${lm_exp}/train.log'"
    if echo "${cuda_cmd}" | grep -e queue.pl -e queue-freegpu.pl &> /dev/null; then
        # SGE can't include "/" in a job name
        jobname="$(basename ${lm_exp})"
    else
        jobname="${lm_exp}/train.log"
    fi

    # shellcheck disable=SC2086
    ${python} -m espnet2.bin.launch \
        --cmd "${cuda_cmd} --name ${jobname}" \
        --log "${lm_exp}"/train.log \
        --ngpu "${ngpu}" \
        --num_nodes "${num_nodes}" \
        --init_file_prefix "${lm_exp}"/.dist_init_ \
        --multiprocessing_distributed true -- \
        ${python} -m espnet2.bin.lm_train \
            --ngpu "${ngpu}" \
            --use_preprocessor true \
            --bpemodel "${bpemodel}" \
            --token_type "${lm_token_type}"\
            --token_list "${lm_token_list}" \
            --non_linguistic_symbols "${nlsyms_txt}" \
            --cleaner "${cleaner}" \
            --g2p "${g2p}" \
            --valid_data_path_and_name_and_type "${lm_dev_text},text,text" \
            --valid_shape_file "${lm_stats_dir}/valid/text_shape.${lm_token_type}" \
            --fold_length "${lm_fold_length}" \
            --resume true \
            --output_dir "${lm_exp}" \
            ${_opts} ${lm_args}

fi


if [ ${stage} -le 8 ] && [ ${stop_stage} -ge 8 ] && ! [[ " ${skip_stages} " =~ [[:space:]]8[[:space:]] ]]; then
    log "Stage 8: Calc perplexity: ${lm_test_text}"
    _opts=
    # TODO(kamo): Parallelize?
    log "Perplexity calculation started... log: '${lm_exp}/perplexity_test/lm_calc_perplexity.log'"
    # shellcheck disable=SC2086
    ${cuda_cmd} --gpu "${ngpu}" "${lm_exp}"/perplexity_test/lm_calc_perplexity.log \
        ${python} -m espnet2.bin.lm_calc_perplexity \
            --ngpu "${ngpu}" \
            --data_path_and_name_and_type "${lm_test_text},text,text" \
            --train_config "${lm_exp}"/config.yaml \
            --model_file "${lm_exp}/${inference_lm}" \
            --output_dir "${lm_exp}/perplexity_test" \
            ${_opts}
    log "PPL: ${lm_test_text}: $(cat ${lm_exp}/perplexity_test/ppl)"

fi


if [ ${stage} -le 9 ] && [ ${stop_stage} -ge 9 ] && ! [[ " ${skip_stages} " =~ [[:space:]]9[[:space:]] ]]; then
    log "Stage 9: Ngram Training: train_set=${data_feats}/lm_train.txt"
    mkdir -p ${ngram_exp}
    cut -f 2- -d " " ${data_feats}/lm_train.txt | lmplz -S "20%" --discount_fallback -o ${ngram_num} - >${ngram_exp}/${ngram_num}gram.arpa
    build_binary -s ${ngram_exp}/${ngram_num}gram.arpa ${ngram_exp}/${ngram_num}gram.bin
fi


if [ ${stage} -le 10 ] && [ ${stop_stage} -ge 10 ] && ! [[ " ${skip_stages} " =~ [[:space:]]10[[:space:]] ]]; then
    _asr_train_dir="${data_feats}/${train_set}"
    _asr_valid_dir="${data_feats}/${valid_set}"
    log "Stage 10: ASR collect stats: train_set=${_asr_train_dir}, valid_set=${_asr_valid_dir}"

    _opts=
    if [ -n "${asr_config}" ]; then
        # To generate the config file: e.g.
        #   % python3 -m espnet2.bin.asr_train --print_config --optim adam
        _opts+="--config ${asr_config} "
    fi

    _feats_type="$(<${_asr_train_dir}/feats_type)"
    _audio_format="$(cat ${_asr_train_dir}/audio_format 2>/dev/null || echo ${audio_format})"
    if [ "${_feats_type}" = raw ]; then
        _scp=wav.scp
        if [[ "${_audio_format}" == *ark* ]]; then
            _type=kaldi_ark
        else
            # "sound" supports "wav", "flac", etc.
            _type=sound
        fi
        _opts+="--frontend_conf fs=${fs} "
    else
        _scp=feats.scp
        _type=kaldi_ark
        _input_size="$(<${_asr_train_dir}/feats_dim)"
        _opts+="--input_size=${_input_size} "
    fi

    # 1. Split the key file
    _logdir="${asr_stats_dir}/logdir"
    mkdir -p "${_logdir}"

    # Get the minimum number among ${nj} and the number lines of input files
    _nj=$(min "${nj}" "$(<${_asr_train_dir}/${_scp} wc -l)" "$(<${_asr_valid_dir}/${_scp} wc -l)")

    key_file="${_asr_train_dir}/${_scp}"
    split_scps=""
    for n in $(seq "${_nj}"); do
        split_scps+=" ${_logdir}/train.${n}.scp"
    done
    # shellcheck disable=SC2086
    utils/split_scp.pl "${key_file}" ${split_scps}

    key_file="${_asr_valid_dir}/${_scp}"
    split_scps=""
    for n in $(seq "${_nj}"); do
        split_scps+=" ${_logdir}/valid.${n}.scp"
    done
    # shellcheck disable=SC2086
    utils/split_scp.pl "${key_file}" ${split_scps}

    # 2. Generate run.sh
    log "Generate '${asr_stats_dir}/run.sh'. You can resume the process from stage 10 using this script"
    mkdir -p "${asr_stats_dir}"; echo "${run_args} --stage 10 \"\$@\"; exit \$?" > "${asr_stats_dir}/run.sh"; chmod +x "${asr_stats_dir}/run.sh"

    # 3. Submit jobs
    log "ASR collect-stats started... log: '${_logdir}/stats.*.log'"

    # NOTE: --*_shape_file doesn't require length information if --batch_type=unsorted,
    #       but it's used only for deciding the sample ids.

    _opts+="--train_data_path_and_name_and_type ${_asr_train_dir}/${_scp},speech,${_type} "
    _opts+="--valid_data_path_and_name_and_type ${_asr_valid_dir}/${_scp},speech,${_type} "
    # shellcheck disable=SC2068
    for i in ${!ref_text_files[@]}; do
        _opts+="--train_data_path_and_name_and_type ${_asr_train_dir}/${ref_text_files[$i]},${ref_text_names[$i]},text "
        _opts+="--valid_data_path_and_name_and_type ${_asr_valid_dir}/${ref_text_files[$i]},${ref_text_names[$i]},text "
    done
    if ${use_prompt}; then
        _opts+="--train_data_path_and_name_and_type ${_asr_train_dir}/prompt,prompt,text "
        _opts+="--valid_data_path_and_name_and_type ${_asr_valid_dir}/prompt,prompt,text "
        _opts+="--use_lang_prompt ${use_lang_prompt} "
        _opts+="--use_nlp_prompt ${use_nlp_prompt} "
    fi

    # shellcheck disable=SC2046,SC2086
    ${train_cmd} JOB=1:"${_nj}" "${_logdir}"/stats.JOB.log \
        ${python} -m espnet2.bin.${asr_task}_train \
            --collect_stats true \
            --use_preprocessor true \
            --bpemodel "${bpemodel}" \
            --token_type "${token_type}" \
            --token_list "${token_list}" \
            --non_linguistic_symbols "${nlsyms_txt}" \
            --cleaner "${cleaner}" \
            --g2p "${g2p}" \
            --train_shape_file "${_logdir}/train.JOB.scp" \
            --valid_shape_file "${_logdir}/valid.JOB.scp" \
            --output_dir "${_logdir}/stats.JOB" \
            ${_opts} ${asr_args} || { cat $(grep -l -i error "${_logdir}"/stats.*.log) ; exit 1; }

    # 4. Aggregate shape files
    _opts=
    for i in $(seq "${_nj}"); do
        _opts+="--input_dir ${_logdir}/stats.${i} "
    done
    if [ "${feats_normalize}" != global_mvn ]; then
        # Skip summerizaing stats if not using global MVN
        _opts+="--skip_sum_stats"
    fi
    # shellcheck disable=SC2086
    ${python} -m espnet2.bin.aggregate_stats_dirs ${_opts} --output_dir "${asr_stats_dir}"

    # Append the num-tokens at the last dimensions. This is used for batch-bins count
    # shellcheck disable=SC2068
    for ref_txt in ${ref_text_names[@]}; do
        <"${asr_stats_dir}/train/${ref_txt}_shape" \
            awk -v N="$(<${token_list} wc -l)" '{ print $0 "," N }' \
            >"${asr_stats_dir}/train/${ref_txt}_shape.${token_type}"

        <"${asr_stats_dir}/valid/${ref_txt}_shape" \
            awk -v N="$(<${token_list} wc -l)" '{ print $0 "," N }' \
            >"${asr_stats_dir}/valid/${ref_txt}_shape.${token_type}"
    done
fi


if [ ${stage} -le 11 ] && [ ${stop_stage} -ge 11 ] && ! [[ " ${skip_stages} " =~ [[:space:]]11[[:space:]] ]]; then
    _asr_train_dir="${data_feats}/${train_set}"
    _asr_valid_dir="${data_feats}/${valid_set}"
    log "Stage 11: ASR Training: train_set=${_asr_train_dir}, valid_set=${_asr_valid_dir}"

    _opts=
    if [ -n "${asr_config}" ]; then
        # To generate the config file: e.g.
        #   % python3 -m espnet2.bin.asr_train --print_config --optim adam
        _opts+="--config ${asr_config} "
    fi

    _feats_type="$(<${_asr_train_dir}/feats_type)"
    _audio_format="$(cat ${_asr_train_dir}/audio_format 2>/dev/null || echo ${audio_format})"
    if [ "${_feats_type}" = raw ]; then
        _scp=wav.scp
        # "sound" supports "wav", "flac", etc.
        if [[ "${_audio_format}" == *ark* ]]; then
            _type=kaldi_ark
        elif [[ "${_audio_format}" == *multi* ]]; then
            _type=multi_columns_sound
        else
            _type=sound
        fi
        _fold_length="$((asr_speech_fold_length * 100))"
        _opts+="--frontend_conf fs=${fs} "
    else
        _scp=feats.scp
        _type=kaldi_ark
        _fold_length="${asr_speech_fold_length}"
        _input_size="$(<${_asr_train_dir}/feats_dim)"
        _opts+="--input_size=${_input_size} "

    fi
    if [ "${feats_normalize}" = global_mvn ]; then
        # Default normalization is utterance_mvn and changes to global_mvn
        _opts+="--normalize=global_mvn --normalize_conf stats_file=${asr_stats_dir}/train/feats_stats.npz "
    fi

    if [ "${num_splits_asr}" -gt 1 ]; then
        # If you met a memory error when parsing text files, this option may help you.
        # The corpus is split into subsets and each subset is used for training one by one in order,
        # so the memory footprint can be limited to the memory required for each dataset.

        _split_dir="${asr_stats_dir}/splits${num_splits_asr}"
        if [ ! -f "${_split_dir}/.done" ]; then
            rm -f "${_split_dir}/.done"
            ${python} -m espnet2.bin.split_scps \
              --scps \
                  "${_asr_train_dir}/${_scp}" \
                  "${_asr_train_dir}/text" \
                  "${asr_stats_dir}/train/speech_shape" \
                  "${asr_stats_dir}/train/text_shape.${token_type}" \
              --num_splits "${num_splits_asr}" \
              --output_dir "${_split_dir}"
            touch "${_split_dir}/.done"
        else
            log "${_split_dir}/.done exists. Spliting is skipped"
        fi

        _opts+="--train_data_path_and_name_and_type ${_split_dir}/${_scp},speech,${_type} "
        _opts+="--train_shape_file ${_split_dir}/speech_shape "
        # shellcheck disable=SC2068
        for i in ${!ref_text_names[@]}; do
            _opts+="--fold_length ${asr_text_fold_length} "
            _opts+="--train_data_path_and_name_and_type ${_split_dir}/${ref_text_files[$i]},${ref_text_names[$i]},text "
            _opts+="--train_shape_file ${_split_dir}/${ref_text_names[$i]}_shape.${token_type} "
        done
        _opts+="--multiple_iterator true "

    else
        _opts+="--train_data_path_and_name_and_type ${_asr_train_dir}/${_scp},speech,${_type} "
        _opts+="--train_shape_file ${asr_stats_dir}/train/speech_shape "

        read -r -a aux_list <<< "$auxiliary_data_tags"
        if [ ${#aux_list[@]} != 0 ]; then
            _opts+="--allow_variable_data_keys True "
            for aux_dset in "${aux_list[@]}"; do
                 _opts+="--train_data_path_and_name_and_type ${_asr_train_dir}/${aux_dset},text,text "
            done
        fi
        # shellcheck disable=SC2068
        for i in ${!ref_text_names[@]}; do
            _opts+="--fold_length ${asr_text_fold_length} "
            _opts+="--train_data_path_and_name_and_type ${_asr_train_dir}/${ref_text_files[$i]},${ref_text_names[$i]},text "
            _opts+="--train_shape_file ${asr_stats_dir}/train/${ref_text_names[$i]}_shape.${token_type} "
        done
    fi

    # shellcheck disable=SC2068
    for i in ${!ref_text_names[@]}; do
        _opts+="--valid_data_path_and_name_and_type ${_asr_valid_dir}/${ref_text_files[$i]},${ref_text_names[$i]},text "
        _opts+="--valid_shape_file ${asr_stats_dir}/valid/${ref_text_names[$i]}_shape.${token_type} "
    done
    if ${use_prompt}; then
        _opts+="--train_data_path_and_name_and_type ${_asr_train_dir}/prompt,prompt,text "
        _opts+="--train_shape_file ${asr_stats_dir}/train/prompt_shape "
        _opts+="--valid_data_path_and_name_and_type ${_asr_valid_dir}/prompt,prompt,text "
        _opts+="--valid_shape_file ${asr_stats_dir}/valid/prompt_shape "
        _opts+="--use_lang_prompt ${use_lang_prompt} "
        _opts+="--use_nlp_prompt ${use_nlp_prompt} "
    fi
    log "Generate '${asr_exp}/run.sh'. You can resume the process from stage 11 using this script"
    mkdir -p "${asr_exp}"; echo "${run_args} --stage 11 \"\$@\"; exit \$?" > "${asr_exp}/run.sh"; chmod +x "${asr_exp}/run.sh"

    # NOTE(kamo): --fold_length is used only if --batch_type=folded and it's ignored in the other case
    log "ASR training started... log: '${asr_exp}/train.log'"
    if echo "${cuda_cmd}" | grep -e queue.pl -e queue-freegpu.pl &> /dev/null; then
        # SGE can't include "/" in a job name
        jobname="$(basename ${asr_exp})"
    else
        jobname="${asr_exp}/train.log"
    fi

    # shellcheck disable=SC2086
    ${python} -m espnet2.bin.launch \
        --cmd "${cuda_cmd} --name ${jobname}" \
        --log "${asr_exp}"/train.log \
        --ngpu "${ngpu}" \
        --num_nodes "${num_nodes}" \
        --init_file_prefix "${asr_exp}"/.dist_init_ \
        --multiprocessing_distributed true -- \
        ${python} -m espnet2.bin.${asr_task}_train \
            --use_preprocessor true \
            --bpemodel "${bpemodel}" \
            --token_type "${token_type}" \
            --token_list "${token_list}" \
            --non_linguistic_symbols "${nlsyms_txt}" \
            --cleaner "${cleaner}" \
            --g2p "${g2p}" \
            --valid_data_path_and_name_and_type "${_asr_valid_dir}/${_scp},speech,${_type}" \
            --valid_shape_file "${asr_stats_dir}/valid/speech_shape" \
            --resume true \
            ${pretrained_model:+--init_param $pretrained_model} \
            --ignore_init_mismatch ${ignore_init_mismatch} \
            --fold_length "${_fold_length}" \
            --output_dir "${asr_exp}" \
            ${_opts} ${asr_args}

fi


if [ -n "${download_model}" ]; then
    log "Use ${download_model} for decoding and evaluation"
    asr_exp="${expdir}/${download_model}"
    mkdir -p "${asr_exp}"

    # If the model already exists, you can skip downloading
    espnet_model_zoo_download --unpack true "${download_model}" > "${asr_exp}/config.txt"

    # Get the path of each file
    _asr_model_file=$(<"${asr_exp}/config.txt" sed -e "s/.*'asr_model_file': '\([^']*\)'.*$/\1/")
    _asr_train_config=$(<"${asr_exp}/config.txt" sed -e "s/.*'asr_train_config': '\([^']*\)'.*$/\1/")

    # Create symbolic links
    ln -sf "${_asr_model_file}" "${asr_exp}"
    ln -sf "${_asr_train_config}" "${asr_exp}"
    inference_asr_model=$(basename "${_asr_model_file}")

    if [ "$(<${asr_exp}/config.txt grep -c lm_file)" -gt 0 ]; then
        _lm_file=$(<"${asr_exp}/config.txt" sed -e "s/.*'lm_file': '\([^']*\)'.*$/\1/")
        _lm_train_config=$(<"${asr_exp}/config.txt" sed -e "s/.*'lm_train_config': '\([^']*\)'.*$/\1/")

        lm_exp="${expdir}/${download_model}/lm"
        mkdir -p "${lm_exp}"

        ln -sf "${_lm_file}" "${lm_exp}"
        ln -sf "${_lm_train_config}" "${lm_exp}"
        inference_lm=$(basename "${_lm_file}")
    fi

fi


if [ ${stage} -le 12 ] && [ ${stop_stage} -ge 12 ] && ! [[ " ${skip_stages} " =~ [[:space:]]12[[:space:]] ]]; then
    log "Stage 12: Decoding: training_dir=${asr_exp}"

    if ${gpu_inference}; then
        _cmd="${cuda_cmd}"
        _ngpu=1
    else
        _cmd="${decode_cmd}"
        _ngpu=0
    fi

    _opts=
    if [ -n "${inference_config}" ]; then
        _opts+="--config ${inference_config} "
    fi
    if "${use_lm}"; then
        if "${use_word_lm}"; then
            _opts+="--word_lm_train_config ${lm_exp}/config.yaml "
            _opts+="--word_lm_file ${lm_exp}/${inference_lm} "
        else
            _opts+="--lm_train_config ${lm_exp}/config.yaml "
            _opts+="--lm_file ${lm_exp}/${inference_lm} "
        fi
    fi
    if "${use_ngram}"; then
         _opts+="--ngram_file ${ngram_exp}/${inference_ngram}"
    fi

    # 2. Generate run.sh
    log "Generate '${asr_exp}/${inference_tag}/run.sh'. You can resume the process from stage 12 using this script"
    mkdir -p "${asr_exp}/${inference_tag}"; echo "${run_args} --stage 12 \"\$@\"; exit \$?" > "${asr_exp}/${inference_tag}/run.sh"; chmod +x "${asr_exp}/${inference_tag}/run.sh"

    inference_bin_tag=""
    if [ ${asr_task} == "asr" ]; then
        if "${use_k2}"; then
            # Now only _nj=1 is verified if using k2
            inference_bin_tag="_k2"

            _opts+="--is_ctc_decoding ${k2_ctc_decoding} "
            _opts+="--use_nbest_rescoring ${use_nbest_rescoring} "
            _opts+="--num_paths ${num_paths} "
            _opts+="--nll_batch_size ${nll_batch_size} "
            _opts+="--k2_config ${k2_config} "
        elif "${use_streaming}"; then
            inference_bin_tag="_streaming"
        elif "${use_maskctc}"; then
            inference_bin_tag="_maskctc"
        fi
    fi

    if "${eval_valid_set}"; then
        _dsets="org/${valid_set} ${test_sets}"
    else
        _dsets="${test_sets}"
    fi
    for dset in ${_dsets}; do
        _data="${data_feats}/${dset}"
        _dir="${asr_exp}/${inference_tag}/${dset}"
        _logdir="${_dir}/logdir"
        mkdir -p "${_logdir}"

        _feats_type="$(<${_data}/feats_type)"
        _audio_format="$(cat ${_data}/audio_format 2>/dev/null || echo ${audio_format})"
        if [ "${_feats_type}" = raw ]; then
            _scp=wav.scp
            if [[ "${audio_format}" == *ark* ]]; then
                _type=kaldi_ark
            elif [[ "${_audio_format}" == *multi* ]]; then
                _type=multi_columns_sound
            else
                _type=sound
            fi
        else
            _scp=feats.scp
            _type=kaldi_ark
        fi

        # 1. Split the key file
        key_file=${_data}/${_scp}
        split_scps=""
        if "${use_k2}"; then
          # Now only _nj=1 is verified if using k2
          _nj=1
        else
          _nj=$(min "${inference_nj}" "$(<${key_file} wc -l)")
        fi

        for n in $(seq "${_nj}"); do
            split_scps+=" ${_logdir}/keys.${n}.scp"
        done
        # shellcheck disable=SC2086
        utils/split_scp.pl "${key_file}" ${split_scps}

        # 2. Submit decoding jobs
        log "Decoding started... log: '${_logdir}/asr_inference.*.log'"
        rm -f "${_logdir}/*.log"
        # shellcheck disable=SC2046,SC2086
        ${_cmd} --gpu "${_ngpu}" JOB=1:"${_nj}" "${_logdir}"/asr_inference.JOB.log \
            ${python} -m espnet2.bin.${asr_task}_inference${inference_bin_tag} \
                --batch_size ${batch_size} \
                --ngpu "${_ngpu}" \
                --data_path_and_name_and_type "${_data}/${_scp},speech,${_type}" \
                --key_file "${_logdir}"/keys.JOB.scp \
                --asr_train_config "${asr_exp}"/config.yaml \
                --asr_model_file "${asr_exp}"/"${inference_asr_model}" \
                --output_dir "${_logdir}"/output.JOB \
                ${_opts} ${inference_args} || { cat $(grep -l -i error "${_logdir}"/asr_inference.*.log) ; exit 1; }

        # 3. Calculate and report RTF based on decoding logs
        if [ ${asr_task} == "asr" ] && [ -z ${inference_bin_tag} ]; then
            log "Calculating RTF & latency... log: '${_logdir}/calculate_rtf.log'"
            rm -f "${_logdir}"/calculate_rtf.log
            _fs=$(python3 -c "import humanfriendly as h;print(h.parse_size('${fs}'))")
            _sample_shift=$(python3 -c "print(1 / ${_fs} * 1000)") # in ms
            ${_cmd} JOB=1 "${_logdir}"/calculate_rtf.log \
                pyscripts/utils/calculate_rtf.py \
                    --log-dir ${_logdir} \
                    --log-name "asr_inference" \
                    --input-shift ${_sample_shift} \
                    --start-times-marker "speech length" \
                    --end-times-marker "best hypo" \
                    --inf-num ${num_inf} || { cat "${_logdir}"/calculate_rtf.log; exit 1; }
        fi

        # 4. Concatenates the output files from each jobs
        # shellcheck disable=SC2068
        for ref_txt in ${ref_text_files[@]}; do
            suffix=$(echo ${ref_txt} | sed 's/text//')
            for f in token token_int score text; do
                if [ -f "${_logdir}/output.1/1best_recog/${f}${suffix}" ]; then
                    for i in $(seq "${_nj}"); do
                        cat "${_logdir}/output.${i}/1best_recog/${f}${suffix}"
                    done | sort -k1 >"${_dir}/${f}${suffix}"
                fi
            done
        done

    done
fi


if [ ${stage} -le 13 ] && [ ${stop_stage} -ge 13 ] && ! [[ " ${skip_stages} " =~ [[:space:]]13[[:space:]] ]]; then
    log "Stage 13: Scoring"
    if [ "${token_type}" = phn ]; then
        log "Error: Not implemented for token_type=phn"
        exit 1
    fi

    if "${eval_valid_set}"; then
        _dsets="org/${valid_set} ${test_sets}"
    else
        _dsets="${test_sets}"
    fi
    for dset in ${_dsets}; do
        _data="${data_feats}/${dset}"
        _dir="${asr_exp}/${inference_tag}/${dset}"

        for _tok_type in "char" "word" "bpe"; do
            [ "${_tok_type}" = bpe ] && [ ! -f "${bpemodel}" ] && continue

            _opts="--token_type ${_tok_type} "
            if [ "${_tok_type}" = "char" ] || [ "${_tok_type}" = "word" ]; then
                _type="${_tok_type:0:1}er"
                _opts+="--non_linguistic_symbols ${nlsyms_txt} "
                if grep -q "whisper" <<< ${token_type}; then
                    log "Non linguistic_symbols used for prompting"
                else
                    _opts+="--remove_non_linguistic_symbols true "
                fi

            elif [ "${_tok_type}" = "bpe" ]; then
                _type="ter"
                _opts+="--bpemodel ${bpemodel} "

            else
                log "Error: unsupported token type ${_tok_type}"
            fi

            _scoredir="${_dir}/score_${_type}"
            mkdir -p "${_scoredir}"

            # shellcheck disable=SC2068
            for ref_txt in ${ref_text_files[@]}; do
                # Note(simpleoier): to get the suffix after text, e.g. "text_spk1" -> "_spk1"
                suffix=$(echo ${ref_txt} | sed 's/text//')

                # Tokenize text to ${_tok_type} level
                paste \
                    <(<"${_data}/${ref_txt}" \
                        ${python} -m espnet2.bin.tokenize_text  \
                            -f 2- --input - --output - \
                            --cleaner "${cleaner}" \
                            ${_opts} \
                            ) \
                    <(<"${_data}/utt2spk" awk '{ print "(" $2 "-" $1 ")" }') \
                        >"${_scoredir}/ref${suffix:-${suffix}}.trn"

                # NOTE(kamo): Don't use cleaner for hyp
                paste \
                    <(<"${_dir}/${ref_txt}"  \
                        ${python} -m espnet2.bin.tokenize_text  \
                            -f 2- --input - --output - \
                            ${_opts} \
                            --cleaner "${hyp_cleaner}" \
                            ) \
                    <(<"${_data}/utt2spk" awk '{ print "(" $2 "-" $1 ")" }') \
                        >"${_scoredir}/hyp${suffix:-${suffix}}.trn"

            done

            # Note(simpleoier): score across all possible permutations
            if [ ${num_ref} -gt 1 ] && [ -n "${suffix}" ]; then
                for i in $(seq ${num_ref}); do
                    for j in $(seq ${num_inf}); do
                        sclite \
                            ${score_opts} \
                            -r "${_scoredir}/ref_spk${i}.trn" trn \
                            -h "${_scoredir}/hyp_spk${j}.trn" trn \
                            -i rm -o all stdout > "${_scoredir}/result_r${i}h${j}.txt"
                    done
                done
                # Generate the oracle permutation hyp.trn and ref.trn
                pyscripts/utils/eval_perm_free_error.py --num-spkrs ${num_ref} \
                    --results-dir ${_scoredir}
            fi

            sclite \
                ${score_opts} \
                -r "${_scoredir}/ref.trn" trn \
                -h "${_scoredir}/hyp.trn" trn \
                -i rm -o all stdout > "${_scoredir}/result.txt"

            log "Write ${_type} result in ${_scoredir}/result.txt"
            grep -e Avg -e SPKR -m 2 "${_scoredir}/result.txt"
        done
    done

    [ -f local/score.sh ] && local/score.sh ${local_score_opts} "${asr_exp}"

    # Show results in Markdown syntax
    scripts/utils/show_asr_result.sh "${asr_exp}" > "${asr_exp}"/RESULTS.md
    cat "${asr_exp}"/RESULTS.md

fi


packed_model="${asr_exp}/${asr_exp##*/}_${inference_asr_model%.*}.zip"
if [ ${stage} -le 14 ] && [ ${stop_stage} -ge 14 ] && ! [[ " ${skip_stages} " =~ [[:space:]]14[[:space:]] ]]; then
    log "Stage 14: Pack model: ${packed_model}"

    _opts=
    if "${use_lm}"; then
        _opts+="--lm_train_config ${lm_exp}/config.yaml "
        _opts+="--lm_file ${lm_exp}/${inference_lm} "
        _opts+="--option ${lm_exp}/perplexity_test/ppl "
        _opts+="--option ${lm_exp}/images "
    fi
    if [ "${feats_normalize}" = global_mvn ]; then
        _opts+="--option ${asr_stats_dir}/train/feats_stats.npz "
    fi
    if [ "${token_type}" = bpe ]; then
        _opts+="--option ${bpemodel} "
    fi
    if [ "${nlsyms_txt}" != none ]; then
        _opts+="--option ${nlsyms_txt} "
    fi
    # shellcheck disable=SC2086
    ${python} -m espnet2.bin.pack asr \
        --asr_train_config "${asr_exp}"/config.yaml \
        --asr_model_file "${asr_exp}"/"${inference_asr_model}" \
        ${_opts} \
        --option "${asr_exp}"/RESULTS.md \
        --option "${asr_exp}"/images \
        --outpath "${packed_model}"
fi


if [ ${stage} -le 15 ] && [ ${stop_stage} -ge 15 ] && ! [[ " ${skip_stages} " =~ [[:space:]]15[[:space:]] ]]; then
    log "Stage 15: Upload model to Zenodo: ${packed_model}"
    log "Warning: Upload model to Zenodo will be deprecated. We encourage to use Hugging Face"

    # To upload your model, you need to do:
    #   1. Sign up to Zenodo: https://zenodo.org/
    #   2. Create access token: https://zenodo.org/account/settings/applications/tokens/new/
    #   3. Set your environment: % export ACCESS_TOKEN="<your token>"

    if command -v git &> /dev/null; then
        _creator_name="$(git config user.name)"
        _checkout="
git checkout $(git show -s --format=%H)"

    else
        _creator_name="$(whoami)"
        _checkout=""
    fi
    # /some/where/espnet/egs2/foo/asr1/ -> foo/asr1
    _task="$(pwd | rev | cut -d/ -f2 | rev)"
    # foo/asr1 -> foo
    _corpus="${_task%/*}"
    _model_name="${_creator_name}/${_corpus}_$(basename ${packed_model} .zip)"

    # Generate description file
    cat << EOF > "${asr_exp}"/description
This model was trained by ${_creator_name} using ${_task} recipe in <a href="https://github.com/espnet/espnet/">espnet</a>.
<p>&nbsp;</p>
<ul>
<li><strong>Python API</strong><pre><code class="language-python">See https://github.com/espnet/espnet_model_zoo</code></pre></li>
<li><strong>Evaluate in the recipe</strong><pre>
<code class="language-bash">git clone https://github.com/espnet/espnet
cd espnet${_checkout}
pip install -e .
cd $(pwd | rev | cut -d/ -f1-3 | rev)
./run.sh --skip_data_prep false --skip_train true --download_model ${_model_name}</code>
</pre></li>
<li><strong>Results</strong><pre><code>$(cat "${asr_exp}"/RESULTS.md)</code></pre></li>
<li><strong>ASR config</strong><pre><code>$(cat "${asr_exp}"/config.yaml)</code></pre></li>
<li><strong>LM config</strong><pre><code>$(if ${use_lm}; then cat "${lm_exp}"/config.yaml; else echo NONE; fi)</code></pre></li>
</ul>
EOF

    # NOTE(kamo): The model file is uploaded here, but not published yet.
    #   Please confirm your record at Zenodo and publish it by yourself.

    # shellcheck disable=SC2086
    espnet_model_zoo_upload \
        --file "${packed_model}" \
        --title "ESPnet2 pretrained model, ${_model_name}, fs=${fs}, lang=${lang}" \
        --description_file "${asr_exp}"/description \
        --creator_name "${_creator_name}" \
        --license "CC-BY-4.0" \
        --use_sandbox false \
        --publish false
fi


if [ ${stage} -le 16 ] && [ ${stop_stage} -ge 16 ] && ! [[ " ${skip_stages} " =~ [[:space:]]16[[:space:]] ]]; then
    [ -z "${hf_repo}" ] && \
        log "ERROR: You need to setup the variable hf_repo with the name of the repository located at HuggingFace, follow the following steps described here https://github.com/espnet/espnet/blob/master/CONTRIBUTING.md#132-espnet2-recipes" && \
    exit 1
    log "Stage 16: Upload model to HuggingFace: ${hf_repo}"

    gitlfs=$(git lfs --version 2> /dev/null || true)
    [ -z "${gitlfs}" ] && \
        log "ERROR: You need to install git-lfs first" && \
        exit 1

    dir_repo=${expdir}/hf_${hf_repo//"/"/"_"}
    [ ! -d "${dir_repo}" ] && git clone https://huggingface.co/${hf_repo} ${dir_repo}

    if command -v git &> /dev/null; then
        _creator_name="$(git config user.name)"
        _checkout="git checkout $(git show -s --format=%H)"
    else
        _creator_name="$(whoami)"
        _checkout=""
    fi
    # /some/where/espnet/egs2/foo/asr1/ -> foo/asr1
    _task="$(pwd | rev | cut -d/ -f2 | rev)"
    # foo/asr1 -> foo
    _corpus="${_task%/*}"
    _model_name="${_creator_name}/${_corpus}_$(basename ${packed_model} .zip)"

    # copy files in ${dir_repo}
    unzip -o ${packed_model} -d ${dir_repo}
    # Generate description file
    # shellcheck disable=SC2034
    hf_task=automatic-speech-recognition
    # shellcheck disable=SC2034
    espnet_task=ASR
    # shellcheck disable=SC2034
    task_exp=${asr_exp}
    eval "echo \"$(cat scripts/utils/TEMPLATE_HF_Readme.md)\"" > "${dir_repo}"/README.md

    this_folder=${PWD}
    cd ${dir_repo}
    if [ -n "$(git status --porcelain)" ]; then
        git add .
        git commit -m "Update model"
    fi
    git push
    cd ${this_folder}
fi

log "Successfully finished. [elapsed=${SECONDS}s]"<|MERGE_RESOLUTION|>--- conflicted
+++ resolved
@@ -959,12 +959,9 @@
         echo ${token_list}
         ${python} -m espnet2.bin.whisper_export_vocabulary  \
             --whisper_model "${token_type}" \
-<<<<<<< HEAD
             --add_token_file_name "${nlsyms_txt}" \
-=======
             --whisper_language "${lang}" \
             --whisper_task "transcribe" \
->>>>>>> 390589a3
             --sot_asr "${sot_asr}" \
             --output "${token_list}"
 
