# Set the path of your corpus
# "downloads" means the corpus can be downloaded by the recipe automatically

ACCENTED_FR=downloads
ACCENT_DB=
ACESINGER=downloads
AIDATATANG_200ZH=downloads
AISHELL=downloads
AISHELL2=
AISHELL3=downloads
AISHELL4=downloads
ALFFA=downloads
AMERICASNLP22=downloads
AN4=downloads
ASVTutorial=espnet_tutorial_asvspoof
APHASIABANK=
AR_SC=
AUDIOSET=
ASVSpoof_CMD=
BIBLETTS=downloads
COVOST2=
DIRHA_ENGLISH_PHDEV=
DIRHA_WSJ=
DIRHA_WSJ_PROCESSED="${PWD}/data/local/dirha_wsj_processed"  # Output file path
DNS=
DNS2=
DNS3=
DNS4=downloads
DSING=downloads
ESC50=
WSJ0=
WSJ1=
WSJCAM0=
REAZONSPEECH=downloads
REVERB=
REVERB_OUT="${PWD}/REVERB"  # Output file path
CHIME1=
CHIME2_WSJ0=
CHIME2_GRID=
CHIME3=
CHIME4=
CHIME5=
CSJDATATOP=
CSJVER=dvd  ## Set your CSJ format (dvd or usb).
            ## Usage    :
            ## Case DVD : We assume CSJ DVDs are copied in this directory with the names dvd1, dvd2,...,dvd17.
            ##            Necessary directory is dvd3 - dvd17.
            ##            e.g. $ ls $CSJDATATOP(DVD) => 00README.txt dvd1 dvd2 ... dvd17
            ##
            ## Case USB : Necessary directory is MORPH/SDB and WAV
            ##            e.g. $ ls $CSJDATATOP(USB) => 00README.txt DOC MORPH ... WAV fileList.csv
            ## Case merl :MERL setup. Necessary directory is WAV and sdb
CSMSC=downloads
CSS10=
HKUST1=
HKUST2=
HUI_ACG=downloads
HUB4_SPANISH=
LABOROTV=
TEDXJP=
LIBRISPEECH=downloads
LIBRILIGHT_LIMITED=
FSC=
FREESOUND=
MELD=downloads
SLURP=
SLURP_S= # Output file path
LIBRITRANS_S= # Output file path
VOICES=downloads
MAGICDATA=downloads
MEDIASPEECH=downloads
MINI_LIBRISPEECH=downloads
MISP2021=
MLSUPERB=
L3DAS22=
LIBRIMIX=downloads
LIBRITTS=downloads
LIBRITTS_R=downloads
LJSPEECH=downloads
LT_SPEECH_CMD=
MUSAN=
MUSDB18=downloads
MUST_C=downloads
MUSTARD=
MUSTARD_PLUS=
NSC=
NIT_SONG070=
JMD=downloads
JSSS=downloads
JSUT=downloads
JTUBESPEECH=downloads
JVS=downloads
KSC=downloads
KSS=
QASR_TTS=downloads
SNIPS= # smart-light-en-closed-field data path
SPGISPEECH=
SPEECH_PROMPT_v2=
STOP=
SWBD=
FISHER_CALLHOME_SPANISH=
SWBD_NXT=
THCHS30=downloads
TIMIT=
TSUKUYOMI=downloads
VOXFORGE=downloads
AMI=
COMMONVOICE=downloads
CVSS=
FLEURS=downloads
MICROSOFT_SPEECH_CORPUS=
BABEL_101=
BABEL_102=
BABEL_103=
BABEL_104=
BABEL_105=
BABEL_106=
BABEL_107=
BABEL_201=
BABEL_202=
BABEL_203=
BABEL_204=
BABEL_205=
BABEL_206=
BABEL_207=
BABEL_301=
BABEL_302=
BABEL_303=
BABEL_304=
BABEL_305=
BABEL_306=
BABEL_307=
BABEL_401=
BABEL_402=
BABEL_403=
BABEL_404=
PUEBLA_NAHUATL=downloads
TEDLIUM2=downloads
TEDLIUM3=downloads
VCTK=downloads
VIVOS=downloads
YESNO=downloads
YOLOXOCHITL_MIXTEC=downloads
HOW2_TEXT=downloads/how2-300h-v1
HOW2_FEATS=downloads/fbank_pitch_181516
HOW2_2kH=downloads/how2_release
ZEROTH_KOREAN=downloads
JAVA=downloads
RU_OPEN_STT=downloads
RUSLAN=downloads
SIWIS=downloads
GIGASPEECH=
GIGAST=
GOOGLEI18N=downloads
NOISY_SPEECH=
NOISY_REVERBERANT_SPEECH=
LRS2=
LRS3=
SUNDA=downloads
CMU_ARCTIC=downloads
CMU_INDIC=downloads
INDIC_SPEECH=downloads
IWSLT22_DIALECT=
IWSLT22_LOW_RESOURCE=downloads
JKAC=
MUCS_SUBTASK1=downloads
MUCS_SUBTASK2=downloads
GAMAYUN=downloads
IWSLT21LR=downloads/iwslt21
JDCINAL=downloads
GRABO=downloads
WENETSPEECH=
SPEECHCOMMANDS=downloads
TOTONAC=downloads
PRIMEWORDS_CHINESE=downloads
SEAME=
BENGALI=downloads
IWSLT14=
BURMESE=downloads
MALAYALAM=downloads
ST_CMDS=downloads
MS_INDIC_IS18=
MARATHI=downloads
MLS=downloads
VOXPOPULI=downloads
HARPERVALLEY=downloads
TALROMUR=downloads
TALROMUR2=downloads
DCASE=
TEDX_SPANISH=downloads
IAM=downloads
OFUTON=
OPENCPOP=
M_AILABS=downloads
CATSLU=downloads
ELRA_E0024=
ELRA_S0272=
ELRA_S0371=
M4SINGER=
ONIKU=
PJS=
AMEBOSHI=
ITAKO=
NATSUME=
KIRITAN=
NAMINE=
KATHBATH=downloads
GRAMVAANI=downloads
VOXCELEB=
<<<<<<< HEAD
KSPONSPEECH=

=======
>>>>>>> a4e69bb7
# For only CMU TIR environment
if [[ "$(hostname)" == tir* ]]; then
    BABEL_101=/projects/tir5/data/speech_corpora/babel/IARPA_BABEL_BP_101/
    BABEL_102=/projects/tir5/data/speech_corpora/babel/BABEL_OP1_102/
    BABEL_103=/projects/tir5/data/speech_corpora/babel/BABEL_OP1_103/
    BABEL_104=/projects/tir5/data/speech_corpora/babel/BABEL_BP_104/
    BABEL_105=/projects/tir5/data/speech_corpora/babel/IARPA-babel105b-v0.5-build/BABEL_BP_105/
    BABEL_106=/projects/tir5/data/speech_corpora/babel/BABEL_BP_106/
    BABEL_107=/projects/tir5/data/speech_corpora/babel/BABEL_BP_107/
    BABEL_201=/projects/tir5/data/speech_corpora/babel/IARPA-babel201b-v0.2b.build/BABEL_OP1_201/
    BABEL_202=/projects/tir5/data/speech_corpora/babel/IARPA-babel202b-v1.0d-build/BABEL_OP2_202/
    BABEL_203=/projects/tir5/data/speech_corpora/babel/IARPA-babel203b-v3.1a-build/
    BABEL_204=/projects/tir5/data/speech_corpora/babel/BABEL_OP1_204/
    BABEL_205=/projects/tir5/data/speech_corpora/babel/IARPA-babel205b-v1.0a-build/BABEL_OP2_205/
    BABEL_206=/projects/tir5/data/speech_corpora/babel/BABEL_OP1_206/
    BABEL_207=/projects/tir5/data/speech_corpora/babel/IARPA-babel207b-v1.0e-build/BABEL_OP2_207/
    BABEL_301=/projects/tir5/data/speech_corpora/babel/IARPA-babel301b-v2.0b-build/BABEL_OP2_301/
    BABEL_302=/projects/tir5/data/speech_corpora/babel/IARPA-babel302b-v1.0a-build/BABEL_OP2_302/
    BABEL_303=/projects/tir5/data/speech_corpora/babel/IARPA-babel303b-v1.0a/BABEL_OP2_303/
    BABEL_304=/projects/tir5/data/speech_corpora/babel/IARPA-babel304b-v1.0b/BABEL_OP2_304/
    BABEL_305=/projects/tir5/data/speech_corpora/babel/IARPA-babel305b-v1.0c-build/BABEL_OP3_305/
    BABEL_306=/projects/tir5/data/speech_corpora/babel/IARPA-babel306b-v2.0c-build/BABEL_OP3_306/
    BABEL_307=/projects/tir5/data/speech_corpora/babel/IARPA-babel307b-v1.0b-build/BABEL_OP3_307/
    BABEL_401=/projects/tir5/data/speech_corpora/babel/IARPA-babel401b-v2.0b-build/BABEL_OP3_401/
    BABEL_402=/projects/tir5/data/speech_corpora/babel/IARPA-babel402b-v1.0b-build/BABEL_OP3_402/
    BABEL_403=/projects/tir5/data/speech_corpora/babel/IARPA-babel403b-v1.0b-build/BABEL_OP3_403/
    BABEL_404=/projects/tir5/data/speech_corpora/babel/IARPA_BABEL_OP3_404/
    GRABO=/projects/tir5/data/speech_corpora/Grabo
    IWSLT14=/projects/tir5/data/iwslt14
    IWSLT22_DIALECT=/projects/tir5/data/speech_corpora/LDC2022E01_IWSLT22_Tunisian_Arabic_Shared_Task_Training_Data/
    PRIMEWORDS_CHINESE=/projects/tir5/data/speech_corpora/Primewords_Chinese
    FISHER_CALLHOME_SPANISH=/projects/tir5/data/speech_corpora/fisher_callhome_spanish
    DSING=/projects/tir5/data/speech_corpora/sing_300x30x2
    MS_INDIC_IS18=/projects/tir6/general/cnariset/corpora/microsoft_speech_corpus_indian_languages
    AISHELL=/projects/tir5/data/speech_corpora/Aishell
    LIBRISPEECH=/projects/tir5/data/speech_corpora/LibriSpeech
    SLURP=/projects/tir5/data/speech_corpora/SLURP
fi

# For only JHU environment
if [[ "$(hostname -d)" == clsp.jhu.edu ]]; then
    AIDATATANG_200ZH=downloads
    AISHELL=
    AISHELL3=downloads
    ALFFA=downloads
    AN4=
    DIRHA_ENGLISH_PHDEV=
    DIRHA_WSJ=
    DIRHA_WSJ_PROCESSED="${PWD}/data/local/dirha_wsj_processed"  # Output file path
    DNS=
    WSJ0=
    WSJ1=
    WSJCAM0=/export/corpora3/LDC/LDC95S24/wsjcam0
    REVERB=/export/corpora5/REVERB_2014/REVERB
    REVERB_OUT="${PWD}/REVERB"  # Output file path
    CHIME3=
    CHIME4=
    CSJDATATOP=/export/corpora5/CSJ/USB
    CSJVER=usb  ## Set your CSJ format (dvd or usb).
                ## Usage    :
                ## Case DVD : We assume CSJ DVDs are copied in this directory with the names dvd1, dvd2,...,dvd17.
                ##            Necessary directory is dvd3 - dvd17.
                ##            e.g. $ ls $CSJDATATOP(DVD) => 00README.txt dvd1 dvd2 ... dvd17
                ##
                ## Case USB : Necessary directory is MORPH/SDB and WAV
                ##            e.g. $ ls $CSJDATATOP(USB) => 00README.txt DOC MORPH ... WAV fileList.csv
                ## Case merl :MERL setup. Necessary directory is WAV and sdb
    CSMSC=downloads
    CSS10=
    HKUST1=
    HKUST2=
    HUI_ACG=downloads
    HUB4_SPANISH=
    LABOROTV=
    TEDXJP=
    LIBRISPEECH=
    FSC=
    SNIPS= # smart-light-en-closed-field data path
    SLURP=
    MEDIASPEECH=downloads
    MINI_LIBRISPEECH=downloads
    LIBRITTS=
    LJSPEECH=downloads
    JMD=downloads
    JSSS=downloads
    JSUT=downloads
    JVS=downloads
    KSS=
    THCHS30=downloads
    TIMIT=
    TSUKUYOMI=downloads
    VOXFORGE=
    AMI=/export/corpora4/ami/amicorpus
    COMMONVOICE=downloads
    BABEL_101=/export/babel/data/101-cantonese
    BABEL_102=/export/babel/data/102-assamese
    BABEL_103=/export/babel/data/103-bengali
    BABEL_104=/export/babel/data/104-pashto
    BABEL_105=/export/babel/data/105-turkish
    BABEL_106=/export/babel/data/106-tagalog
    BABEL_107=/export/babel/data/107-vietnamese
    BABEL_201=/export/babel/data/201-haitian
    BABEL_202=/export/babel/data/202-swahili/IARPA-babel202b-v1.0d-build/BABEL_OP2_202
    BABEL_203=/export/babel/data/203-lao
    BABEL_204=/export/babel/data/204-tamil
    BABEL_205=/export/babel/data/205-kurmanji/IARPA-babel205b-v1.0a-build/BABEL_OP2_205
    BABEL_206=/export/babel/data/206-zulu
    BABEL_207=/export/babel/data/207-tokpisin/IARPA-babel207b-v1.0e-build/BABEL_OP2_207
    BABEL_301=/export/babel/data/301-cebuano/IARPA-babel301b-v2.0b-build/BABEL_OP2_301
    BABEL_302=/export/babel/data/302-kazakh/IARPA-babel302b-v1.0a-build/BABEL_OP2_302
    BABEL_303=/export/babel/data/303-telugu/IARPA-babel303b-v1.0a-build/BABEL_OP2_303
    BABEL_304=/export/babel/data/304-lithuanian/IARPA-babel304b-v1.0b-build/BABEL_OP2_304
    BABEL_305=/export/babel/data/305-guarani/IARPA-babel305b-v1.0b-build/BABEL_OP3_305
    BABEL_306=/export/babel/data/306-igbo/IARPA-babel306b-v2.0c-build/BABEL_OP3_306
    BABEL_307=/export/babel/data/307-amharic/IARPA-babel307b-v1.0b-build/BABEL_OP3_307
    BABEL_401=/export/babel/data/401-mongolian/IARPA-babel401b-v2.0b-build/BABEL_OP3_401
    BABEL_402=/export/babel/data/402-javanese/IARPA-babel402b-v1.0b-build/BABEL_OP3_402
    BABEL_403=/export/babel/data/403-dholuo/IARPA-babel403b-v1.0b-build/BABEL_OP3_403
    BABEL_404=/export/corpora/LDC/LDC2016S12/IARPA_BABEL_OP3_404
    PUEBLA_NAHUATL=
    TEDLIUM2=downloads
    TEDLIUM3=downloads
    VCTK=downloads
    VIVOS=
    YESNO=
    YOLOXOCHITL_MIXTEC=downloads
    HOW2_TEXT=
    HOW2_FEATS=
    ZEROTH_KOREAN=downloads
    LRS2=
    JAVA=
    BENGALI=
    RU_OPEN_STT=downloads
    RUSLAN=downloads
    SIWIS=downloads
    SUNDA=
    CMU_INDIC=
    INDIC_SPEECH=
    JKAC=
    MUCS_SUBTASK1=downloads
    MUCS_SUBTASK2=downloads
    GAMAYUN=downloads
    IWSLT21LR=downloads/iwslt21
    TOTONAC=downloads
    GOOGLEI18N=downloads
    MALAYALAM=

fi<|MERGE_RESOLUTION|>--- conflicted
+++ resolved
@@ -207,11 +207,8 @@
 KATHBATH=downloads
 GRAMVAANI=downloads
 VOXCELEB=
-<<<<<<< HEAD
 KSPONSPEECH=
 
-=======
->>>>>>> a4e69bb7
 # For only CMU TIR environment
 if [[ "$(hostname)" == tir* ]]; then
     BABEL_101=/projects/tir5/data/speech_corpora/babel/IARPA_BABEL_BP_101/
