--- conflicted
+++ resolved
@@ -10,11 +10,7 @@
       - "status-success=linter_and_test (ubuntu-18.04, 3.7, 1.5.1, 6.0.0, false)"
       - "status-success=linter_and_test (ubuntu-18.04, 3.7, 1.6.0, 6.0.0, false)"
       - "status-success=linter_and_test (ubuntu-18.04, 3.7, 1.7.1, 6.0.0, false)"
-<<<<<<< HEAD
-      - "status-success=linter_and_test (ubuntu-18.04, 3.8, 1.8.0, 6.0.0, false)"
-=======
       - "status-success=linter_and_test (ubuntu-18.04, 3.8, 1.8.1, 6.0.0, false)"
->>>>>>> 1dc73483
     actions:
       merge:
         method: merge
